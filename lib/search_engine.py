# -*- coding: utf-8 -*-

## This file is part of Invenio.
## Copyright (C) 2003, 2004, 2005, 2006, 2007, 2008, 2009, 2010, 2011, 2012 CERN.
##
## Invenio is free software; you can redistribute it and/or
## modify it under the terms of the GNU General Public License as
## published by the Free Software Foundation; either version 2 of the
## License, or (at your option) any later version.
##
## Invenio is distributed in the hope that it will be useful, but
## WITHOUT ANY WARRANTY; without even the implied warranty of
## MERCHANTABILITY or FITNESS FOR A PARTICULAR PURPOSE.  See the GNU
## General Public License for more details.
##
## You should have received a copy of the GNU General Public License
## along with Invenio; if not, write to the Free Software Foundation, Inc.,
## 59 Temple Place, Suite 330, Boston, MA 02111-1307, USA.

# pylint: disable=C0301

"""Invenio Search Engine in mod_python."""

__lastupdated__ = """$Date$"""

__revision__ = "$Id$"

## import general modules:
import cgi
import cStringIO
import copy
import string
import os
import re
import time
import urllib
import urlparse
import zlib
import sys

if sys.hexversion < 0x2040000:
    # pylint: disable=W0622
    from sets import Set as set
    # pylint: enable=W0622

## import Invenio stuff:
from invenio.config import \
     CFG_CERN_SITE, \
     CFG_INSPIRE_SITE, \
     CFG_OAI_ID_FIELD, \
     CFG_WEBCOMMENT_ALLOW_REVIEWS, \
     CFG_WEBSEARCH_CALL_BIBFORMAT, \
     CFG_WEBSEARCH_CREATE_SIMILARLY_NAMED_AUTHORS_LINK_BOX, \
     CFG_WEBSEARCH_FIELDS_CONVERT, \
     CFG_WEBSEARCH_NB_RECORDS_TO_SORT, \
     CFG_WEBSEARCH_SEARCH_CACHE_SIZE, \
     CFG_WEBSEARCH_USE_MATHJAX_FOR_FORMATS, \
     CFG_WEBSEARCH_USE_ALEPH_SYSNOS, \
     CFG_WEBSEARCH_DEF_RECORDS_IN_GROUPS, \
     CFG_WEBSEARCH_FULLTEXT_SNIPPETS, \
     CFG_BIBUPLOAD_SERIALIZE_RECORD_STRUCTURE, \
     CFG_BIBUPLOAD_EXTERNAL_SYSNO_TAG, \
     CFG_BIBRANK_SHOW_DOWNLOAD_GRAPHS, \
     CFG_WEBSEARCH_WILDCARD_LIMIT, \
     CFG_WEBSEARCH_SYNONYM_KBRS, \
     CFG_SITE_LANG, \
     CFG_SITE_NAME, \
     CFG_LOGDIR, \
     CFG_BIBFORMAT_HIDDEN_TAGS, \
     CFG_SITE_URL, \
     CFG_ACCESS_CONTROL_LEVEL_ACCOUNTS, \
     CFG_SOLR_URL, \
     CFG_SITE_RECORD, \
     CFG_WEBSEARCH_PREV_NEXT_HIT_LIMIT, \
     CFG_WEBSEARCH_VIEWRESTRCOLL_POLICY

from invenio.search_engine_config import InvenioWebSearchUnknownCollectionError, InvenioWebSearchWildcardLimitError
from invenio.search_engine_utils import get_fieldvalues
from invenio.bibrecord import create_record
from invenio.bibrank_record_sorter import get_bibrank_methods, rank_records, is_method_valid
from invenio.bibrank_downloads_similarity import register_page_view_event, calculate_reading_similarity_list
from invenio.bibindex_engine_stemmer import stem
from invenio.bibindex_engine_tokenizer import wash_author_name, author_name_requires_phrase_search
from invenio.bibformat import format_record, format_records, get_output_format_content_type, create_excel
from invenio.bibformat_config import CFG_BIBFORMAT_USE_OLD_BIBFORMAT
from invenio.bibrank_downloads_grapher import create_download_history_graph_and_box
from invenio.bibknowledge import get_kbr_values
from invenio.data_cacher import DataCacher
from invenio.websearch_external_collections import print_external_results_overview, perform_external_collection_search
from invenio.access_control_admin import acc_get_action_id
from invenio.access_control_config import VIEWRESTRCOLL, \
    CFG_ACC_GRANT_AUTHOR_RIGHTS_TO_EMAILS_IN_TAGS
from invenio.websearchadminlib import get_detailed_page_tabs, get_detailed_page_tabs_counts
from invenio.intbitset import intbitset
from invenio.dbquery import DatabaseError, deserialize_via_marshal, InvenioDbQueryWildcardLimitError
from invenio.access_control_engine import acc_authorize_action
from invenio.errorlib import register_exception
from invenio.textutils import encode_for_xml, wash_for_utf8
from invenio.htmlutils import get_mathjax_header
from invenio.htmlutils import nmtoken_from_string

import invenio.template
webstyle_templates = invenio.template.load('webstyle')
webcomment_templates = invenio.template.load('webcomment')

from invenio.bibrank_citation_searcher import calculate_cited_by_list, \
    calculate_co_cited_with_list, get_records_with_num_cites, get_self_cited_by, \
    get_refersto_hitset, get_citedby_hitset
from invenio.bibrank_citation_grapher import create_citation_history_graph_and_box


from invenio.dbquery import run_sql, run_sql_with_limit, \
                            get_table_update_time, Error
from invenio.webuser import getUid, collect_user_info, session_param_set
from invenio.webpage import pageheaderonly, pagefooteronly, create_error_box
from invenio.messages import gettext_set_language
from invenio.search_engine_query_parser import SearchQueryParenthesisedParser, \
    SpiresToInvenioSyntaxConverter

from invenio import webinterface_handler_config as apache
from invenio.solrutils import solr_get_bitset


try:
    import invenio.template
    websearch_templates = invenio.template.load('websearch')
except:
    pass

from invenio.websearch_external_collections import calculate_hosted_collections_results, do_calculate_hosted_collections_results
from invenio.websearch_external_collections_config import CFG_HOSTED_COLLECTION_TIMEOUT_ANTE_SEARCH
from invenio.websearch_external_collections_config import CFG_HOSTED_COLLECTION_TIMEOUT_POST_SEARCH
from invenio.websearch_external_collections_config import CFG_EXTERNAL_COLLECTION_MAXRESULTS

VIEWRESTRCOLL_ID = acc_get_action_id(VIEWRESTRCOLL)

## global vars:
cfg_nb_browse_seen_records = 100 # limit of the number of records to check when browsing certain collection
cfg_nicely_ordered_collection_list = 0 # do we propose collection list nicely ordered or alphabetical?

## precompile some often-used regexp for speed reasons:
re_word = re.compile('[\s]')
re_quotes = re.compile('[\'\"]')
re_doublequote = re.compile('\"')
re_equal = re.compile('\=')
re_logical_and = re.compile('\sand\s', re.I)
re_logical_or = re.compile('\sor\s', re.I)
re_logical_not = re.compile('\snot\s', re.I)
re_operators = re.compile(r'\s([\+\-\|])\s')
re_pattern_wildcards_after_spaces = re.compile(r'(\s)[\*\%]+')
re_pattern_single_quotes = re.compile("'(.*?)'")
re_pattern_double_quotes = re.compile("\"(.*?)\"")
re_pattern_regexp_quotes = re.compile("\/(.*?)\/")
re_pattern_spaces_after_colon = re.compile(r'(:\s+)')
re_pattern_short_words = re.compile(r'([\s\"]\w{1,3})[\*\%]+')
re_pattern_space = re.compile("__SPACE__")
re_pattern_today = re.compile("\$TODAY\$")
re_pattern_parens = re.compile(r'\([^\)]+\s+[^\)]+\)')
re_unicode_lowercase_a = re.compile(unicode(r"(?u)[áàäâãå]", "utf-8"))
re_unicode_lowercase_ae = re.compile(unicode(r"(?u)[æ]", "utf-8"))
re_unicode_lowercase_e = re.compile(unicode(r"(?u)[éèëê]", "utf-8"))
re_unicode_lowercase_i = re.compile(unicode(r"(?u)[íìïî]", "utf-8"))
re_unicode_lowercase_o = re.compile(unicode(r"(?u)[óòöôõø]", "utf-8"))
re_unicode_lowercase_u = re.compile(unicode(r"(?u)[úùüû]", "utf-8"))
re_unicode_lowercase_y = re.compile(unicode(r"(?u)[ýÿ]", "utf-8"))
re_unicode_lowercase_c = re.compile(unicode(r"(?u)[çć]", "utf-8"))
re_unicode_lowercase_n = re.compile(unicode(r"(?u)[ñ]", "utf-8"))
re_unicode_uppercase_a = re.compile(unicode(r"(?u)[ÁÀÄÂÃÅ]", "utf-8"))
re_unicode_uppercase_ae = re.compile(unicode(r"(?u)[Æ]", "utf-8"))
re_unicode_uppercase_e = re.compile(unicode(r"(?u)[ÉÈËÊ]", "utf-8"))
re_unicode_uppercase_i = re.compile(unicode(r"(?u)[ÍÌÏÎ]", "utf-8"))
re_unicode_uppercase_o = re.compile(unicode(r"(?u)[ÓÒÖÔÕØ]", "utf-8"))
re_unicode_uppercase_u = re.compile(unicode(r"(?u)[ÚÙÜÛ]", "utf-8"))
re_unicode_uppercase_y = re.compile(unicode(r"(?u)[Ý]", "utf-8"))
re_unicode_uppercase_c = re.compile(unicode(r"(?u)[ÇĆ]", "utf-8"))
re_unicode_uppercase_n = re.compile(unicode(r"(?u)[Ñ]", "utf-8"))
re_latex_lowercase_a = re.compile("\\\\[\"H'`~^vu=k]\{?a\}?")
re_latex_lowercase_ae = re.compile("\\\\ae\\{\\}?")
re_latex_lowercase_e = re.compile("\\\\[\"H'`~^vu=k]\\{?e\\}?")
re_latex_lowercase_i = re.compile("\\\\[\"H'`~^vu=k]\\{?i\\}?")
re_latex_lowercase_o = re.compile("\\\\[\"H'`~^vu=k]\\{?o\\}?")
re_latex_lowercase_u = re.compile("\\\\[\"H'`~^vu=k]\\{?u\\}?")
re_latex_lowercase_y = re.compile("\\\\[\"']\\{?y\\}?")
re_latex_lowercase_c = re.compile("\\\\['uc]\\{?c\\}?")
re_latex_lowercase_n = re.compile("\\\\[c'~^vu]\\{?n\\}?")
re_latex_uppercase_a = re.compile("\\\\[\"H'`~^vu=k]\\{?A\\}?")
re_latex_uppercase_ae = re.compile("\\\\AE\\{?\\}?")
re_latex_uppercase_e = re.compile("\\\\[\"H'`~^vu=k]\\{?E\\}?")
re_latex_uppercase_i = re.compile("\\\\[\"H'`~^vu=k]\\{?I\\}?")
re_latex_uppercase_o = re.compile("\\\\[\"H'`~^vu=k]\\{?O\\}?")
re_latex_uppercase_u = re.compile("\\\\[\"H'`~^vu=k]\\{?U\\}?")
re_latex_uppercase_y = re.compile("\\\\[\"']\\{?Y\\}?")
re_latex_uppercase_c = re.compile("\\\\['uc]\\{?C\\}?")
re_latex_uppercase_n = re.compile("\\\\[c'~^vu]\\{?N\\}?")

## em possible values
EM_REPOSITORY={"body" : "B",
               "header" : "H",
               "footer" : "F",
               "search_box" : "S",
               "see_also_box" : "L",
               "basket" : "K",
               "alert" : "A",
               "search_info" : "I",
               "overview" : "O",
               "all_portalboxes" : "P",
               "te_portalbox" : "Pte",
               "tp_portalbox" : "Ptp",
               "np_portalbox" : "Pnp",
               "ne_portalbox" : "Pne",
               "lt_portalbox" : "Plt",
               "rt_portalbox" : "Prt"};

class RestrictedCollectionDataCacher(DataCacher):
    def __init__(self):
        def cache_filler():
            ret = []
            try:
                res = run_sql("""SELECT DISTINCT ar.value
                    FROM accROLE_accACTION_accARGUMENT raa JOIN accARGUMENT ar ON raa.id_accARGUMENT = ar.id
                    WHERE ar.keyword = 'collection' AND raa.id_accACTION = %s""", (VIEWRESTRCOLL_ID,))
            except Exception:
                # database problems, return empty cache
                return []
            for coll in res:
                ret.append(coll[0])
            return ret

        def timestamp_verifier():
            return max(get_table_update_time('accROLE_accACTION_accARGUMENT'), get_table_update_time('accARGUMENT'))

        DataCacher.__init__(self, cache_filler, timestamp_verifier)

def collection_restricted_p(collection, recreate_cache_if_needed=True):
    if recreate_cache_if_needed:
        restricted_collection_cache.recreate_cache_if_needed()
    return collection in restricted_collection_cache.cache

try:
    restricted_collection_cache.is_ok_p
except Exception:
    restricted_collection_cache = RestrictedCollectionDataCacher()


def ziplist(*lists):
    """Just like zip(), but returns lists of lists instead of lists of tuples

    Example:
    zip([f1, f2, f3], [p1, p2, p3], [op1, op2, '']) =>
       [(f1, p1, op1), (f2, p2, op2), (f3, p3, '')]
    ziplist([f1, f2, f3], [p1, p2, p3], [op1, op2, '']) =>
       [[f1, p1, op1], [f2, p2, op2], [f3, p3, '']]

    FIXME: This is handy to have, and should live somewhere else, like
           miscutil.really_useful_functions or something.
    XXX: Starting in python 2.6, the same can be achieved (faster) by
         using itertools.izip_longest(); when the minimum recommended Python
         is bumped, we should use that instead.
    """
    def l(*items):
        return list(items)
    return map(l, *lists)


def get_permitted_restricted_collections(user_info, recreate_cache_if_needed=True):
    """Return a list of collection that are restricted but for which the user
    is authorized."""
    if recreate_cache_if_needed:
        restricted_collection_cache.recreate_cache_if_needed()
    ret = []
    for collection in restricted_collection_cache.cache:
        if acc_authorize_action(user_info, 'viewrestrcoll', collection=collection)[0] == 0:
            ret.append(collection)
    return ret

def get_all_restricted_recids():
    """
    Return the set of all the restricted recids, i.e. the ids of those records
    which belong to at least one restricted collection.
    """
    ret = intbitset()
    for collection in restricted_collection_cache.cache:
        ret |= get_collection_reclist(collection)
    return ret

def get_restricted_collections_for_recid(recid, recreate_cache_if_needed=True):
    """
    Return the list of restricted collection names to which recid belongs.
    """
    if recreate_cache_if_needed:
        restricted_collection_cache.recreate_cache_if_needed()
        collection_reclist_cache.recreate_cache_if_needed()
    return [collection for collection in restricted_collection_cache.cache if recid in get_collection_reclist(collection, recreate_cache_if_needed=False)]

def is_user_owner_of_record(user_info, recid):
    """
    Check if the user is owner of the record, i.e. he is the submitter
    and/or belongs to a owner-like group authorized to 'see' the record.

    @param user_info: the user_info dictionary that describe the user.
    @type user_info: user_info dictionary
    @param recid: the record identifier.
    @type recid: positive integer
    @return: True if the user is 'owner' of the record; False otherwise
    @rtype: bool
    """
    authorized_emails_or_group = []
    for tag in CFG_ACC_GRANT_AUTHOR_RIGHTS_TO_EMAILS_IN_TAGS:
        authorized_emails_or_group.extend(get_fieldvalues(recid, tag))
    for email_or_group in authorized_emails_or_group:
        if email_or_group in user_info['group']:
            return True
        email = email_or_group.strip().lower()
        if user_info['email'].strip().lower() == email:
            return True
    return False

def check_user_can_view_record(user_info, recid):
    """
    Check if the user is authorized to view the given recid. The function
    grants access in two cases: either user has author rights on this
    record, or he has view rights to the primary collection this record
    belongs to.

    @param user_info: the user_info dictionary that describe the user.
    @type user_info: user_info dictionary
    @param recid: the record identifier.
    @type recid: positive integer
    @return: (0, ''), when authorization is granted, (>0, 'message') when
    authorization is not granted
    @rtype: (int, string)
    """
    policy = CFG_WEBSEARCH_VIEWRESTRCOLL_POLICY.strip().upper()
    if isinstance(recid, str):
        recid = int(recid)
    if record_public_p(recid):
        ## The record is already known to be public.
        return (0, '')
    ## At this point, either webcoll has not yet run or there are some
    ## restricted collections. Let's see first if the user own the record.
    if is_user_owner_of_record(user_info, recid):
        ## Perfect! It's authorized then!
        return (0, '')
    restricted_collections = get_restricted_collections_for_recid(recid, recreate_cache_if_needed=False)
    if restricted_collections:
        ## If there are restricted collections the user must be authorized to all/any of them (depending on the policy)
        auth_code, auth_msg = 0, ''
        for collection in get_restricted_collections_for_recid(recid, recreate_cache_if_needed=False):
            (auth_code, auth_msg) = acc_authorize_action(user_info, VIEWRESTRCOLL, collection=collection)
            if auth_code and policy != 'ANY':
                ## Ouch! the user is not authorized to this collection
                return (auth_code, auth_msg)
            elif auth_code == 0 and policy == 'ANY':
                ## Good! At least one collection is authorized
                return (0, '')
        ## Depending on the policy, the user will be either authorized or not
        return auth_code, auth_msg
    if is_record_in_any_collection(recid, recreate_cache_if_needed=False):
        ## the record is not in any restricted collection
        return (0, '')
    elif record_exists(recid) > 0:
        ## We are in the case where webcoll has not run.
        ## Let's authorize SUPERADMIN
        (auth_code, auth_msg) = acc_authorize_action(user_info, VIEWRESTRCOLL, collection=None)
        if auth_code == 0:
            return (0, '')
        else:
            ## Too bad. Let's print a nice message:
            return (1, """The record you are trying to access has just been
submitted to the system and needs to be assigned to the
proper collections. It is currently restricted for security reasons
until the assignment will be fully completed. Please come back later to
properly access this record.""")
    else:
        ## The record either does not exists or has been deleted.
        ## Let's handle these situations outside of this code.
        return (0, '')

class IndexStemmingDataCacher(DataCacher):
    """
    Provides cache for stemming information for word/phrase indexes.
    This class is not to be used directly; use function
    get_index_stemming_language() instead.
    """
    def __init__(self):
        def cache_filler():
            try:
                res = run_sql("""SELECT id, stemming_language FROM idxINDEX""")
            except DatabaseError:
                # database problems, return empty cache
                return {}
            return dict(res)

        def timestamp_verifier():
            return get_table_update_time('idxINDEX')

        DataCacher.__init__(self, cache_filler, timestamp_verifier)

try:
    index_stemming_cache.is_ok_p
except Exception:
    index_stemming_cache = IndexStemmingDataCacher()

def get_index_stemming_language(index_id, recreate_cache_if_needed=True):
    """Return stemming langugage for given index."""
    if recreate_cache_if_needed:
        index_stemming_cache.recreate_cache_if_needed()
    return index_stemming_cache.cache[index_id]

class CollectionRecListDataCacher(DataCacher):
    """
    Provides cache for collection reclist hitsets.  This class is not
    to be used directly; use function get_collection_reclist() instead.
    """
    def __init__(self):
        def cache_filler():
            ret = {}
            try:
                res = run_sql("SELECT name,reclist FROM collection")
            except Exception:
                # database problems, return empty cache
                return {}
            for name, reclist in res:
                ret[name] = None # this will be filled later during runtime by calling get_collection_reclist(coll)
            return ret

        def timestamp_verifier():
            return get_table_update_time('collection')

        DataCacher.__init__(self, cache_filler, timestamp_verifier)

try:
    if not collection_reclist_cache.is_ok_p:
        raise Exception
except Exception:
    collection_reclist_cache = CollectionRecListDataCacher()

def get_collection_reclist(coll, recreate_cache_if_needed=True):
    """Return hitset of recIDs that belong to the collection 'coll'."""
    if recreate_cache_if_needed:
        collection_reclist_cache.recreate_cache_if_needed()
    if not collection_reclist_cache.cache[coll]:
        # not yet it the cache, so calculate it and fill the cache:
        set = intbitset()
        query = "SELECT nbrecs,reclist FROM collection WHERE name=%s"
        res = run_sql(query, (coll, ), 1)
        if res:
            try:
                set = intbitset(res[0][1])
            except:
                pass
        collection_reclist_cache.cache[coll] = set
    # finally, return reclist:
    return collection_reclist_cache.cache[coll]

def get_available_output_formats(visible_only=False):
    """
    Return the list of available output formats.  When visible_only is
    True, returns only those output formats that have visibility flag
    set to 1.
    """

    formats = []
    query = "SELECT code,name FROM format"
    if visible_only:
        query += " WHERE visibility='1'"
    query += " ORDER BY name ASC"
    res = run_sql(query)
    if res:
        # propose found formats:
        for code, name in res:
            formats.append({ 'value' : code,
                             'text' : name
                           })
    else:
        formats.append({'value' : 'hb',
                        'text' : "HTML brief"
                       })
    return formats

class SearchResultsCache(DataCacher):
    """
    Provides temporary lazy cache for Search Results.
    Useful when users click on `next page'.
    """
    def __init__(self):
        def cache_filler():
            return {}
        def timestamp_verifier():
            return '1970-01-01 00:00:00' # lazy cache is always okay;
                                         # its filling is governed by
                                         # CFG_WEBSEARCH_SEARCH_CACHE_SIZE
        DataCacher.__init__(self, cache_filler, timestamp_verifier)

try:
    if not search_results_cache.is_ok_p:
        raise Exception
except Exception:
    search_results_cache = SearchResultsCache()

class CollectionI18nNameDataCacher(DataCacher):
    """
    Provides cache for I18N collection names.  This class is not to be
    used directly; use function get_coll_i18nname() instead.
    """
    def __init__(self):
        def cache_filler():
            ret = {}
            try:
                res = run_sql("SELECT c.name,cn.ln,cn.value FROM collectionname AS cn, collection AS c WHERE cn.id_collection=c.id AND cn.type='ln'") # ln=long name
            except Exception:
                # database problems
                return {}
            for c, ln, i18nname in res:
                if i18nname:
                    if not ret.has_key(c):
                        ret[c] = {}
                    ret[c][ln] = i18nname
            return ret

        def timestamp_verifier():
            return get_table_update_time('collectionname')

        DataCacher.__init__(self, cache_filler, timestamp_verifier)

try:
    if not collection_i18nname_cache.is_ok_p:
        raise Exception
except Exception:
    collection_i18nname_cache = CollectionI18nNameDataCacher()

def get_coll_i18nname(c, ln=CFG_SITE_LANG, verify_cache_timestamp=True):
    """
    Return nicely formatted collection name (of the name type `ln'
    (=long name)) for collection C in language LN.

    This function uses collection_i18nname_cache, but it verifies
    whether the cache is up-to-date first by default.  This
    verification step is performed by checking the DB table update
    time.  So, if you call this function 1000 times, it can get very
    slow because it will do 1000 table update time verifications, even
    though collection names change not that often.

    Hence the parameter VERIFY_CACHE_TIMESTAMP which, when set to
    False, will assume the cache is already up-to-date.  This is
    useful namely in the generation of collection lists for the search
    results page.
    """
    if verify_cache_timestamp:
        collection_i18nname_cache.recreate_cache_if_needed()
    out = c
    try:
        out = collection_i18nname_cache.cache[c][ln]
    except KeyError:
        pass # translation in LN does not exist
    return out

class FieldI18nNameDataCacher(DataCacher):
    """
    Provides cache for I18N field names.  This class is not to be used
    directly; use function get_field_i18nname() instead.
    """
    def __init__(self):
        def cache_filler():
            ret = {}
            try:
                res = run_sql("SELECT f.name,fn.ln,fn.value FROM fieldname AS fn, field AS f WHERE fn.id_field=f.id AND fn.type='ln'") # ln=long name
            except Exception:
                # database problems, return empty cache
                return {}
            for f, ln, i18nname in res:
                if i18nname:
                    if not ret.has_key(f):
                        ret[f] = {}
                    ret[f][ln] = i18nname
            return ret

        def timestamp_verifier():
            return get_table_update_time('fieldname')

        DataCacher.__init__(self, cache_filler, timestamp_verifier)

try:
    if not field_i18nname_cache.is_ok_p:
        raise Exception
except Exception:
    field_i18nname_cache = FieldI18nNameDataCacher()

def get_field_i18nname(f, ln=CFG_SITE_LANG, verify_cache_timestamp=True):
    """
    Return nicely formatted field name (of type 'ln', 'long name') for
    field F in language LN.

    If VERIFY_CACHE_TIMESTAMP is set to True, then verify DB timestamp
    and field I18N name cache timestamp and refresh cache from the DB
    if needed.  Otherwise don't bother checking DB timestamp and
    return the cached value.  (This is useful when get_field_i18nname
    is called inside a loop.)
    """
    if verify_cache_timestamp:
        field_i18nname_cache.recreate_cache_if_needed()
    out = f
    try:
        out = field_i18nname_cache.cache[f][ln]
    except KeyError:
        pass # translation in LN does not exist
    return out

def get_alphabetically_ordered_collection_list(level=0, ln=CFG_SITE_LANG):
    """Returns nicely ordered (score respected) list of collections, more exactly list of tuples
       (collection name, printable collection name).
       Suitable for create_search_box()."""
    out = []
    res = run_sql("SELECT id,name FROM collection ORDER BY name ASC")
    for c_id, c_name in res:
        # make a nice printable name (e.g. truncate c_printable for
        # long collection names in given language):
        c_printable_fullname = get_coll_i18nname(c_name, ln, False)
        c_printable = wash_index_term(c_printable_fullname, 30, False)
        if c_printable != c_printable_fullname:
            c_printable = c_printable + "..."
        if level:
            c_printable = " " + level * '-' + " " + c_printable
        out.append([c_name, c_printable])
    return out

def get_nicely_ordered_collection_list(collid=1, level=0, ln=CFG_SITE_LANG):
    """Returns nicely ordered (score respected) list of collections, more exactly list of tuples
       (collection name, printable collection name).
       Suitable for create_search_box()."""
    colls_nicely_ordered = []
    res = run_sql("""SELECT c.name,cc.id_son FROM collection_collection AS cc, collection AS c
                     WHERE c.id=cc.id_son AND cc.id_dad=%s ORDER BY score DESC""", (collid, ))
    for c, cid in res:
        # make a nice printable name (e.g. truncate c_printable for
        # long collection names in given language):
        c_printable_fullname = get_coll_i18nname(c, ln, False)
        c_printable = wash_index_term(c_printable_fullname, 30, False)
        if c_printable != c_printable_fullname:
            c_printable = c_printable + "..."
        if level:
            c_printable = " " + level * '-' + " " + c_printable
        colls_nicely_ordered.append([c, c_printable])
        colls_nicely_ordered  = colls_nicely_ordered + get_nicely_ordered_collection_list(cid, level+1, ln=ln)
    return colls_nicely_ordered

def get_index_id_from_field(field):
    """
    Return index id with name corresponding to FIELD, or the first
    index id where the logical field code named FIELD is indexed.

    Return zero in case there is no index defined for this field.

    Example: field='author', output=4.
    """
    out = 0
    if not field:
        field = 'global' # empty string field means 'global' index (field 'anyfield')

    # first look in the index table:
    res = run_sql("""SELECT id FROM idxINDEX WHERE name=%s""", (field,))
    if res:
        out = res[0][0]
        return out

    # not found in the index table, now look in the field table:
    res = run_sql("""SELECT w.id FROM idxINDEX AS w, idxINDEX_field AS wf, field AS f
                      WHERE f.code=%s AND wf.id_field=f.id AND w.id=wf.id_idxINDEX
                      LIMIT 1""", (field,))
    if res:
        out = res[0][0]
    return out

def get_words_from_pattern(pattern):
    "Returns list of whitespace-separated words from pattern."
    words = {}
    for word in string.split(pattern):
        if not words.has_key(word):
            words[word] = 1
    return words.keys()

def create_basic_search_units(req, p, f, m=None, of='hb'):
    """Splits search pattern and search field into a list of independently searchable units.
       - A search unit consists of '(operator, pattern, field, type, hitset)' tuples where
          'operator' is set union (|), set intersection (+) or set exclusion (-);
          'pattern' is either a word (e.g. muon*) or a phrase (e.g. 'nuclear physics');
          'field' is either a code like 'title' or MARC tag like '100__a';
          'type' is the search type ('w' for word file search, 'a' for access file search).
        - Optionally, the function accepts the match type argument 'm'.
          If it is set (e.g. from advanced search interface), then it
          performs this kind of matching.  If it is not set, then a guess is made.
          'm' can have values: 'a'='all of the words', 'o'='any of the words',
                               'p'='phrase/substring', 'r'='regular expression',
                               'e'='exact value'.
        - Warnings are printed on req (when not None) in case of HTML output formats."""

    opfts = [] # will hold (o,p,f,t,h) units

    # FIXME: quick hack for the journal index
    if f == 'journal':
        opfts.append(['+', p, f, 'w'])
        return opfts

    ## check arguments: is desired matching type set?
    if m:
        ## A - matching type is known; good!
        if m == 'e':
            # A1 - exact value:
            opfts.append(['+', p, f, 'a']) # '+' since we have only one unit
        elif m == 'p':
            # A2 - phrase/substring:
            opfts.append(['+', "%" + p + "%", f, 'a']) # '+' since we have only one unit
        elif m == 'r':
            # A3 - regular expression:
            opfts.append(['+', p, f, 'r']) # '+' since we have only one unit
        elif m == 'a' or m == 'w':
            # A4 - all of the words:
            p = strip_accents(p) # strip accents for 'w' mode, FIXME: delete when not needed
            for word in get_words_from_pattern(p):
                opfts.append(['+', word, f, 'w']) # '+' in all units
        elif m == 'o':
            # A5 - any of the words:
            p = strip_accents(p) # strip accents for 'w' mode, FIXME: delete when not needed
            for word in get_words_from_pattern(p):
                if len(opfts)==0:
                    opfts.append(['+', word, f, 'w']) # '+' in the first unit
                else:
                    opfts.append(['|', word, f, 'w']) # '|' in further units
        else:
            if of.startswith("h"):
                print_warning(req, "Matching type '%s' is not implemented yet." % cgi.escape(m), "Warning")
            opfts.append(['+', "%" + p + "%", f, 'w'])
    else:
        ## B - matching type is not known: let us try to determine it by some heuristics
        if f and p[0] == '"' and p[-1] == '"':
            ## B0 - does 'p' start and end by double quote, and is 'f' defined? => doing ACC search
            opfts.append(['+', p[1:-1], f, 'a'])
        elif f in ('author', 'firstauthor', 'exactauthor', 'exactfirstauthor') and author_name_requires_phrase_search(p):
            ## B1 - do we search in author, and does 'p' contain space/comma/dot/etc?
            ## => doing washed ACC search
            opfts.append(['+', p, f, 'a'])
        elif f and p[0] == "'" and p[-1] == "'":
            ## B0bis - does 'p' start and end by single quote, and is 'f' defined? => doing ACC search
            opfts.append(['+', '%' + p[1:-1] + '%', f, 'a'])
        elif f and p[0] == "/" and p[-1] == "/":
            ## B0ter - does 'p' start and end by a slash, and is 'f' defined? => doing regexp search
            opfts.append(['+', p[1:-1], f, 'r'])
        elif f and string.find(p, ',') >= 0:
            ## B1 - does 'p' contain comma, and is 'f' defined? => doing ACC search
            opfts.append(['+', p, f, 'a'])
        elif f and str(f[0:2]).isdigit():
            ## B2 - does 'f' exist and starts by two digits?  => doing ACC search
            opfts.append(['+', p, f, 'a'])
        else:
            ## B3 - doing WRD search, but maybe ACC too
            # search units are separated by spaces unless the space is within single or double quotes
            # so, let us replace temporarily any space within quotes by '__SPACE__'
            p = re_pattern_single_quotes.sub(lambda x: "'"+string.replace(x.group(1), ' ', '__SPACE__')+"'", p)
            p = re_pattern_double_quotes.sub(lambda x: "\""+string.replace(x.group(1), ' ', '__SPACE__')+"\"", p)
            p = re_pattern_regexp_quotes.sub(lambda x: "/"+string.replace(x.group(1), ' ', '__SPACE__')+"/", p)
            # and spaces after colon as well:
            p = re_pattern_spaces_after_colon.sub(lambda x: string.replace(x.group(1), ' ', '__SPACE__'), p)
            # wash argument:
            p = re_equal.sub(":", p)
            p = re_logical_and.sub(" ", p)
            p = re_logical_or.sub(" |", p)
            p = re_logical_not.sub(" -", p)
            p = re_operators.sub(r' \1', p)
            for pi in string.split(p): # iterate through separated units (or items, as "pi" stands for "p item")
                pi = re_pattern_space.sub(" ", pi) # replace back '__SPACE__' by ' '
                # firstly, determine set operator
                if pi[0] == '+' or pi[0] == '-' or pi[0] == '|':
                    oi = pi[0]
                    pi = pi[1:]
                else:
                    # okay, there is no operator, so let us decide what to do by default
                    oi = '+' # by default we are doing set intersection...
                # secondly, determine search pattern and field:
                if string.find(pi, ":") > 0:
                    fi, pi = string.split(pi, ":", 1)
                    fi = wash_field(fi)
                    # test whether fi is a real index code or a MARC-tag defined code:
                    if fi in get_fieldcodes() or '00' <= fi[:2] <= '99':
                        pass
                    else:
                        # it is not, so join it back:
                        fi, pi = f, fi + ":" + pi
                else:
                    fi, pi = f, pi
                # wash 'fi' argument:
                fi = wash_field(fi)
                # wash 'pi' argument:
                pi = pi.strip() # strip eventual spaces
                if re_quotes.match(pi):
                    # B3a - quotes are found => do ACC search (phrase search)
                    if pi[0] == '"' and pi[-1] == '"':
                        pi = string.replace(pi, '"', '') # remove quote signs
                        opfts.append([oi, pi, fi, 'a'])
                    elif pi[0] == "'" and pi[-1] == "'":
                        pi = string.replace(pi, "'", "") # remove quote signs
                        opfts.append([oi, "%" + pi + "%", fi, 'a'])
                    else: # unbalanced quotes, so fall back to WRD query:
                        opfts.append([oi, pi, fi, 'w'])
                elif pi.startswith('/') and pi.endswith('/'):
                    # B3b - pi has slashes around => do regexp search
                    opfts.append([oi, pi[1:-1], fi, 'r'])
                elif fi and str(fi[0]).isdigit() and str(fi[0]).isdigit():
                    # B3c - fi exists and starts by two digits => do ACC search
                    opfts.append([oi, pi, fi, 'a'])
                elif fi and not get_index_id_from_field(fi) and get_field_name(fi):
                    # B3d - logical field fi exists but there is no WRD index for fi => try ACC search
                    opfts.append([oi, pi, fi, 'a'])
                else:
                    # B3e - general case => do WRD search
                    pi = strip_accents(pi) # strip accents for 'w' mode, FIXME: delete when not needed
                    for pii in get_words_from_pattern(pi):
                        opfts.append([oi, pii, fi, 'w'])
    ## sanity check:
    for i in range(0, len(opfts)):
        try:
            pi = opfts[i][1]
            if pi == '*':
                if of.startswith("h"):
                    print_warning(req, "Ignoring standalone wildcard word.", "Warning")
                del opfts[i]
            if pi == '' or pi == ' ':
                fi = opfts[i][2]
                if fi:
                    if of.startswith("h"):
                        print_warning(req, "Ignoring empty <em>%s</em> search term." % fi, "Warning")
                del opfts[i]
        except:
            pass

    ## replace old logical field names if applicable:
    if CFG_WEBSEARCH_FIELDS_CONVERT:
        opfts = [[o,p,wash_field(f),t] for o,p,f,t in opfts]

    ## return search units:
    return opfts

def page_start(req, of, cc, aas, ln, uid, title_message=None,
               description='', keywords='', recID=-1, tab='', p='', em=''):
    """
    Start page according to given output format.

    @param title_message: title of the page, not escaped for HTML
    @param description: description of the page, not escaped for HTML
    @param keywords: keywords of the page, not escaped for HTML
    """
    _ = gettext_set_language(ln)
    if not req or isinstance(req, cStringIO.OutputType):
        return # we were called from CLI

    if not title_message:
        title_message = _("Search Results")

    content_type = get_output_format_content_type(of)

    if of.startswith('x'):
        if of == 'xr':
            # we are doing RSS output
            req.content_type = "application/rss+xml"
            req.send_http_header()
            req.write("""<?xml version="1.0" encoding="UTF-8"?>\n""")
        else:
            # we are doing XML output:
            req.content_type = "text/xml"
            req.send_http_header()
            req.write("""<?xml version="1.0" encoding="UTF-8"?>\n""")
    elif of.startswith('t') or str(of[0:3]).isdigit():
        # we are doing plain text output:
        req.content_type = "text/plain"
        req.send_http_header()
    elif of == "id":
        pass # nothing to do, we shall only return list of recIDs
    elif content_type == 'text/html':
        # we are doing HTML output:
        req.content_type = "text/html"
        req.send_http_header()

        if not description:
            description = "%s %s." % (cc, _("Search Results"))

        if not keywords:
            keywords = "%s, WebSearch, %s" % (get_coll_i18nname(CFG_SITE_NAME, ln, False), get_coll_i18nname(cc, ln, False))

        ## generate RSS URL:
        argd = {}
        if req.args:
            argd = cgi.parse_qs(req.args)
        rssurl = websearch_templates.build_rss_url(argd)

        ## add MathJax if displaying single records (FIXME: find
        ## eventual better place to this code)
        if of.lower() in CFG_WEBSEARCH_USE_MATHJAX_FOR_FORMATS:
            metaheaderadd = get_mathjax_header(req.is_https())
        else:
            metaheaderadd = ''

        ## generate navtrail:
        navtrail = create_navtrail_links(cc, aas, ln)
        if navtrail != '':
            navtrail += ' &gt; '
        if (tab != '' or ((of != '' or of.lower() != 'hd') and of != 'hb')) and \
               recID != -1:
            # If we are not in information tab in HD format, customize
            # the nav. trail to have a link back to main record. (Due
            # to the way perform_request_search() works, hb
            # (lowercase) is equal to hd)
            navtrail += ' <a class="navtrail" href="%s/%s/%s">%s</a>' % \
                            (CFG_SITE_URL, CFG_SITE_RECORD, recID, cgi.escape(title_message))
            if (of != '' or of.lower() != 'hd') and of != 'hb':
                # Export
                format_name = of
                query = "SELECT name FROM format WHERE code=%s"
                res = run_sql(query, (of,))
                if res:
                    format_name = res[0][0]
                navtrail += ' &gt; ' + format_name
            else:
                # Discussion, citations, etc. tabs
                tab_label = get_detailed_page_tabs(cc, ln=ln)[tab]['label']
                navtrail += ' &gt; ' + _(tab_label)
        else:
            navtrail += cgi.escape(title_message)

        if p:
            # we are serving search/browse results pages, so insert pattern:
            navtrail += ": " + cgi.escape(p)
            title_message = p + " - " + title_message

        body_css_classes = []
        if cc:
            # we know the collection, lets allow page styles based on cc

            #collection names may not satisfy rules for css classes which
            #are something like:  -?[_a-zA-Z]+[_a-zA-Z0-9-]*
            #however it isn't clear what we should do about cases with
            #numbers, so we leave them to fail.  Everything else becomes "_"

            css = nmtoken_from_string(cc).replace('.','_').replace('-','_').replace(':','_')
            body_css_classes.append(css)

        ## finally, print page header:
        if em == '' or EM_REPOSITORY["header"] in em:
            req.write(pageheaderonly(req=req, title=title_message,
                                 navtrail=navtrail,
                                 description=description,
                                 keywords=keywords,
                                 metaheaderadd=metaheaderadd,
                                 uid=uid,
                                 language=ln,
                                 navmenuid='search',
                                 navtrail_append_title_p=0,
                                 rssurl=rssurl,
                                 body_css_classes=body_css_classes))
        req.write(websearch_templates.tmpl_search_pagestart(ln=ln))
    #else:
    #    req.send_http_header()

def page_end(req, of="hb", ln=CFG_SITE_LANG, em=""):
    "End page according to given output format: e.g. close XML tags, add HTML footer, etc."
    if of == "id":
        return [] # empty recID list
    if not req:
        return # we were called from CLI
    if of.startswith('h'):
        req.write(websearch_templates.tmpl_search_pageend(ln = ln)) # pagebody end
        if em == "" or EM_REPOSITORY["footer"] in em:
            req.write(pagefooteronly(lastupdated=__lastupdated__, language=ln, req=req))
    return

def create_page_title_search_pattern_info(p, p1, p2, p3):
    """Create the search pattern bit for the page <title> web page
    HTML header.  Basically combine p and (p1,p2,p3) together so that
    the page header may be filled whether we are in the Simple Search
    or Advanced Search interface contexts."""
    out = ""
    if p:
        out = p
    else:
        out = p1
        if p2:
            out += ' ' + p2
        if p3:
            out += ' ' + p3
    return out

def create_inputdate_box(name="d1", selected_year=0, selected_month=0, selected_day=0, ln=CFG_SITE_LANG):
    "Produces 'From Date', 'Until Date' kind of selection box.  Suitable for search options."

    _ = gettext_set_language(ln)

    box = ""
    # day
    box += """<select name="%sd">""" % name
    box += """<option value="">%s""" % _("any day")
    for day in range(1, 32):
        box += """<option value="%02d"%s>%02d""" % (day, is_selected(day, selected_day), day)
    box += """</select>"""
    # month
    box += """<select name="%sm">""" % name
    box += """<option value="">%s""" % _("any month")
    # trailing space in May distinguishes short/long form of the month name
    for mm, month in [(1, _("January")), (2, _("February")), (3, _("March")), (4, _("April")), \
                      (5, _("May ")), (6, _("June")), (7, _("July")), (8, _("August")), \
                      (9, _("September")), (10, _("October")), (11, _("November")), (12, _("December"))]:
        box += """<option value="%02d"%s>%s""" % (mm, is_selected(mm, selected_month), month.strip())
    box += """</select>"""
    # year
    box += """<select name="%sy">""" % name
    box += """<option value="">%s""" % _("any year")
    this_year = int(time.strftime("%Y", time.localtime()))
    for year in range(this_year-20, this_year+1):
        box += """<option value="%d"%s>%d""" % (year, is_selected(year, selected_year), year)
    box += """</select>"""
    return box

def create_search_box(cc, colls, p, f, rg, sf, so, sp, rm, of, ot, aas,
                      ln, p1, f1, m1, op1, p2, f2, m2, op2, p3, f3,
                      m3, sc, pl, d1y, d1m, d1d, d2y, d2m, d2d, dt, jrec, ec,
                      action="", em=""):

    """Create search box for 'search again in the results page' functionality."""
    if em != "" and EM_REPOSITORY["search_box"] not in em:
        if EM_REPOSITORY["body"] in em and cc != CFG_SITE_NAME:
            return '''
            <h1 class="headline">%(ccname)s</h1>''' % {'ccname' : cgi.escape(cc), }
        else:
            return ""
    # load the right message language
    _ = gettext_set_language(ln)

    # some computations
    cc_intl = get_coll_i18nname(cc, ln, False)
    cc_colID = get_colID(cc)

    colls_nicely_ordered = []
    if cfg_nicely_ordered_collection_list:
        colls_nicely_ordered = get_nicely_ordered_collection_list(ln=ln)
    else:
        colls_nicely_ordered = get_alphabetically_ordered_collection_list(ln=ln)

    colls_nice = []
    for (cx, cx_printable) in colls_nicely_ordered:
        if not cx.startswith("Unnamed collection"):
            colls_nice.append({ 'value' : cx,
                                'text' : cx_printable
                              })

    coll_selects = []
    if colls and colls[0] != CFG_SITE_NAME:
        # some collections are defined, so print these first, and only then print 'add another collection' heading:
        for c in colls:
            if c:
                temp = []
                temp.append({ 'value' : CFG_SITE_NAME,
                              'text' : '*** %s ***' % _("any public collection")
                            })
                # this field is used to remove the current collection from the ones to be searched.
                temp.append({ 'value' : '',
                              'text' : '*** %s ***' % _("remove this collection")
                            })
                for val in colls_nice:
                    # print collection:
                    if not cx.startswith("Unnamed collection"):
                        temp.append({ 'value' : val['value'],
                                      'text' : val['text'],
                                      'selected' : (c == re.sub("^[\s\-]*","", val['value']))
                                    })
                coll_selects.append(temp)
        coll_selects.append([{ 'value' : '',
                               'text' : '*** %s ***' % _("add another collection")
                             }] + colls_nice)
    else: # we searched in CFG_SITE_NAME, so print 'any public collection' heading
        coll_selects.append([{ 'value' : CFG_SITE_NAME,
                               'text' : '*** %s ***' % _("any public collection")
                             }] + colls_nice)

    ## ranking methods
    ranks = [{
               'value' : '',
               'text' : "- %s %s -" % (_("OR").lower (), _("rank by")),
             }]
    for (code, name) in get_bibrank_methods(cc_colID, ln):
        # propose found rank methods:
        ranks.append({
                       'value' : code,
                       'text' : name,
                     })

    formats = get_available_output_formats(visible_only=True)

    # show collections in the search box? (not if there is only one
    # collection defined, and not if we are in light search)
    show_colls = True
    show_title = True
    if len(collection_reclist_cache.cache.keys()) == 1 or \
           aas == -1:
        show_colls = False
        show_title = False

    if cc == CFG_SITE_NAME:
        show_title = False

    if CFG_INSPIRE_SITE:
        show_title = False

    return websearch_templates.tmpl_search_box(
             ln = ln,
             aas = aas,
             cc_intl = cc_intl,
             cc = cc,
             ot = ot,
             sp = sp,
             action = action,
             fieldslist = get_searchwithin_fields(ln=ln, colID=cc_colID),
             f1 = f1,
             f2 = f2,
             f3 = f3,
             m1 = m1,
             m2 = m2,
             m3 = m3,
             p1 = p1,
             p2 = p2,
             p3 = p3,
             op1 = op1,
             op2 = op2,
             rm = rm,
             p = p,
             f = f,
             coll_selects = coll_selects,
             d1y = d1y, d2y = d2y, d1m = d1m, d2m = d2m, d1d = d1d, d2d = d2d,
             dt = dt,
             sort_fields = get_sortby_fields(ln=ln, colID=cc_colID),
             sf = sf,
             so = so,
             ranks = ranks,
             sc = sc,
             rg = rg,
             formats = formats,
             of = of,
             pl = pl,
             jrec = jrec,
             ec = ec,
             show_colls = show_colls,
             show_title = show_title and (em=="" or EM_REPOSITORY["body"] in em)
           )

def create_navtrail_links(cc=CFG_SITE_NAME, aas=0, ln=CFG_SITE_LANG, self_p=1, tab=''):
    """Creates navigation trail links, i.e. links to collection
    ancestors (except Home collection).  If aas==1, then links to
    Advanced Search interfaces; otherwise Simple Search.
    """

    dads = []
    for dad in get_coll_ancestors(cc):
        if dad != CFG_SITE_NAME: # exclude Home collection
            dads.append ((dad, get_coll_i18nname(dad, ln, False)))

    if self_p and cc != CFG_SITE_NAME:
        dads.append((cc, get_coll_i18nname(cc, ln, False)))

    return websearch_templates.tmpl_navtrail_links(
        aas=aas, ln=ln, dads=dads)

def get_searchwithin_fields(ln='en', colID=None):
    """Retrieves the fields name used in the 'search within' selection box for the collection ID colID."""
    res = None
    if colID:
        res = run_sql("""SELECT f.code,f.name FROM field AS f, collection_field_fieldvalue AS cff
                                 WHERE cff.type='sew' AND cff.id_collection=%s AND cff.id_field=f.id
                              ORDER BY cff.score DESC, f.name ASC""", (colID,))
    if not res:
        res = run_sql("SELECT code,name FROM field ORDER BY name ASC")
    fields = [{
                'value' : '',
                'text' : get_field_i18nname("any field", ln, False)
              }]
    for field_code, field_name in res:
        if field_code and field_code != "anyfield":
            fields.append({ 'value' : field_code,
                            'text' : get_field_i18nname(field_name, ln, False)
                          })
    return fields

def get_sortby_fields(ln='en', colID=None):
    """Retrieves the fields name used in the 'sort by' selection box for the collection ID colID."""
    _ = gettext_set_language(ln)
    res = None
    if colID:
        res = run_sql("""SELECT DISTINCT(f.code),f.name FROM field AS f, collection_field_fieldvalue AS cff
                                 WHERE cff.type='soo' AND cff.id_collection=%s AND cff.id_field=f.id
                              ORDER BY cff.score DESC, f.name ASC""", (colID,))
    if not res:
        # no sort fields defined for this colID, try to take Home collection:
        res = run_sql("""SELECT DISTINCT(f.code),f.name FROM field AS f, collection_field_fieldvalue AS cff
                                 WHERE cff.type='soo' AND cff.id_collection=%s AND cff.id_field=f.id
                                 ORDER BY cff.score DESC, f.name ASC""", (1,))
    if not res:
        # no sort fields defined for the Home collection, take all sort fields defined wherever they are:
        res = run_sql("""SELECT DISTINCT(f.code),f.name FROM field AS f, collection_field_fieldvalue AS cff
                                 WHERE cff.type='soo' AND cff.id_field=f.id
                                 ORDER BY cff.score DESC, f.name ASC""",)
    fields = [{
                'value' : '',
                'text' : _("latest first")
              }]
    for field_code, field_name in res:
        if field_code and field_code != "anyfield":
            fields.append({ 'value' : field_code,
                            'text' : get_field_i18nname(field_name, ln, False)
                          })
    return fields

def create_andornot_box(name='op', value='', ln='en'):
    "Returns HTML code for the AND/OR/NOT selection box."

    _ = gettext_set_language(ln)

    out = """
    <select name="%s">
    <option value="a"%s>%s
    <option value="o"%s>%s
    <option value="n"%s>%s
    </select>
    """ % (name,
           is_selected('a', value), _("AND"),
           is_selected('o', value), _("OR"),
           is_selected('n', value), _("AND NOT"))

    return out

def create_matchtype_box(name='m', value='', ln='en'):
    "Returns HTML code for the 'match type' selection box."

    _ = gettext_set_language(ln)

    out = """
    <select name="%s">
    <option value="a"%s>%s
    <option value="o"%s>%s
    <option value="e"%s>%s
    <option value="p"%s>%s
    <option value="r"%s>%s
    </select>
    """ % (name,
           is_selected('a', value), _("All of the words:"),
           is_selected('o', value), _("Any of the words:"),
           is_selected('e', value), _("Exact phrase:"),
           is_selected('p', value), _("Partial phrase:"),
           is_selected('r', value), _("Regular expression:"))
    return out

def is_selected(var, fld):
    "Checks if the two are equal, and if yes, returns ' selected'.  Useful for select boxes."
    if type(var) is int and type(fld) is int:
        if var == fld:
            return " selected"
    elif str(var) == str(fld):
        return " selected"
    elif fld and len(fld)==3 and fld[0] == "w" and var == fld[1:]:
        return " selected"
    return ""

def wash_colls(cc, c, split_colls=0, verbose=0):
    """Wash collection list by checking whether user has deselected
    anything under 'Narrow search'.  Checks also if cc is a list or not.
       Return list of cc, colls_to_display, colls_to_search since the list
    of collections to display is different from that to search in.
    This is because users might have chosen 'split by collection'
    functionality.
       The behaviour of "collections to display" depends solely whether
    user has deselected a particular collection: e.g. if it started
    from 'Articles and Preprints' page, and deselected 'Preprints',
    then collection to display is 'Articles'.  If he did not deselect
    anything, then collection to display is 'Articles & Preprints'.
       The behaviour of "collections to search in" depends on the
    'split_colls' parameter:
         * if is equal to 1, then we can wash the colls list down
           and search solely in the collection the user started from;
         * if is equal to 0, then we are splitting to the first level
           of collections, i.e. collections as they appear on the page
           we started to search from;

    The function raises exception
    InvenioWebSearchUnknownCollectionError
    if cc or one of c collections is not known.
    """

    colls_out = []
    colls_out_for_display = []
    # list to hold the hosted collections to be searched and displayed
    hosted_colls_out = []
    debug = ""

    if verbose:
        debug += "<br />"
        debug += "<br />1) --- initial parameters ---"
        debug += "<br />cc : %s" % cc
        debug += "<br />c : %s" % c
        debug += "<br />"

    # check what type is 'cc':
    if type(cc) is list:
        for ci in cc:
            if collection_reclist_cache.cache.has_key(ci):
                # yes this collection is real, so use it:
                cc = ci
                break
    else:
        # check once if cc is real:
        if not collection_reclist_cache.cache.has_key(cc):
            if cc:
                raise InvenioWebSearchUnknownCollectionError(cc)
            else:
                cc = CFG_SITE_NAME # cc is not set, so replace it with Home collection

    # check type of 'c' argument:
    if type(c) is list:
        colls = c
    else:
        colls = [c]

    if verbose:
        debug += "<br />2) --- after check for the integrity of cc and the being or not c a list ---"
        debug += "<br />cc : %s" % cc
        debug += "<br />c : %s" % c
        debug += "<br />"

    # remove all 'unreal' collections:
    colls_real = []
    for coll in colls:
        if collection_reclist_cache.cache.has_key(coll):
            colls_real.append(coll)
        else:
            if coll:
                raise InvenioWebSearchUnknownCollectionError(coll)
    colls = colls_real

    if verbose:
        debug += "<br />3) --- keeping only the real colls of c ---"
        debug += "<br />colls : %s" % colls
        debug += "<br />"

    # check if some real collections remain:
    if len(colls)==0:
        colls = [cc]

    if verbose:
        debug += "<br />4) --- in case no colls were left we use cc directly ---"
        debug += "<br />colls : %s" % colls
        debug += "<br />"

    # then let us check the list of non-restricted "real" sons of 'cc' and compare it to 'coll':
    res = run_sql("""SELECT c.name FROM collection AS c,
                                        collection_collection AS cc,
                                        collection AS ccc
                     WHERE c.id=cc.id_son AND cc.id_dad=ccc.id
                       AND ccc.name=%s AND cc.type='r'""", (cc,))

    # list that holds all the non restricted sons of cc that are also not hosted collections
    l_cc_nonrestricted_sons_and_nonhosted_colls = []
    res_hosted = run_sql("""SELECT c.name FROM collection AS c,
                         collection_collection AS cc,
                         collection AS ccc
                         WHERE c.id=cc.id_son AND cc.id_dad=ccc.id
                         AND ccc.name=%s AND cc.type='r'
                         AND (c.dbquery NOT LIKE 'hostedcollection:%%' OR c.dbquery IS NULL)""", (cc,))
    for row_hosted in res_hosted:
        l_cc_nonrestricted_sons_and_nonhosted_colls.append(row_hosted[0])
    l_cc_nonrestricted_sons_and_nonhosted_colls.sort()

    l_cc_nonrestricted_sons = []
    l_c = colls
    for row in res:
        if not collection_restricted_p(row[0]):
            l_cc_nonrestricted_sons.append(row[0])
    l_c.sort()
    l_cc_nonrestricted_sons.sort()
    if l_cc_nonrestricted_sons == l_c:
        colls_out_for_display = [cc] # yep, washing permitted, it is sufficient to display 'cc'
    # the following elif is a hack that preserves the above funcionality when we start searching from
    # the frontpage with some hosted collections deselected (either by default or manually)
    elif set(l_cc_nonrestricted_sons_and_nonhosted_colls).issubset(set(l_c)):
        colls_out_for_display = colls
        split_colls = 0
    else:
        colls_out_for_display = colls # nope, we need to display all 'colls' successively

    # remove duplicates:
    #colls_out_for_display_nondups=filter(lambda x, colls_out_for_display=colls_out_for_display: colls_out_for_display[x-1] not in colls_out_for_display[x:], range(1, len(colls_out_for_display)+1))
    #colls_out_for_display = map(lambda x, colls_out_for_display=colls_out_for_display:colls_out_for_display[x-1], colls_out_for_display_nondups)
    colls_out_for_display = list(set(colls_out_for_display))

    if verbose:
        debug += "<br />5) --- decide whether colls_out_for_diplay should be colls or is it sufficient for it to be cc; remove duplicates ---"
        debug += "<br />colls_out_for_display : %s" % colls_out_for_display
        debug += "<br />"

    # FIXME: The below quoted part of the code has been commented out
    # because it prevents searching in individual restricted daughter
    # collections when both parent and all its public daughter
    # collections were asked for, in addition to some restricted
    # daughter collections.  The removal was introduced for hosted
    # collections, so we may want to double check in this context.

    # the following piece of code takes care of removing collections whose ancestors are going to be searched anyway
    # list to hold the collections to be removed
    #colls_to_be_removed = []
    # first calculate the collections that can safely be removed
    #for coll in colls_out_for_display:
    #    for ancestor in get_coll_ancestors(coll):
    #        #if ancestor in colls_out_for_display: colls_to_be_removed.append(coll)
    #        if ancestor in colls_out_for_display and not is_hosted_collection(coll): colls_to_be_removed.append(coll)
    # secondly remove the collections
    #for coll in colls_to_be_removed:
    #    colls_out_for_display.remove(coll)

    if verbose:
        debug += "<br />6) --- remove collections that have ancestors about to be search, unless they are hosted ---"
        debug += "<br />colls_out_for_display : %s" % colls_out_for_display
        debug += "<br />"

    # calculate the hosted collections to be searched.
    if colls_out_for_display == [cc]:
        if is_hosted_collection(cc):
            hosted_colls_out.append(cc)
        else:
            for coll in get_coll_sons(cc):
                if is_hosted_collection(coll):
                    hosted_colls_out.append(coll)
    else:
        for coll in colls_out_for_display:
            if is_hosted_collection(coll):
                hosted_colls_out.append(coll)

    if verbose:
        debug += "<br />7) --- calculate the hosted_colls_out ---"
        debug += "<br />hosted_colls_out : %s" % hosted_colls_out
        debug += "<br />"

    # second, let us decide on collection splitting:
    if split_colls == 0:
        # type A - no sons are wanted
        colls_out = colls_out_for_display
    else:
        # type B - sons (first-level descendants) are wanted
        for coll in colls_out_for_display:
            coll_sons = get_coll_sons(coll)
            if coll_sons == []:
                colls_out.append(coll)
            else:
                for coll_son in coll_sons:
                    if not is_hosted_collection(coll_son):
                        colls_out.append(coll_son)
            #else:
            #    colls_out = colls_out + coll_sons

    # remove duplicates:
    #colls_out_nondups=filter(lambda x, colls_out=colls_out: colls_out[x-1] not in colls_out[x:], range(1, len(colls_out)+1))
    #colls_out = map(lambda x, colls_out=colls_out:colls_out[x-1], colls_out_nondups)
    colls_out = list(set(colls_out))

    if verbose:
        debug += "<br />8) --- calculate the colls_out; remove duplicates ---"
        debug += "<br />colls_out : %s" % colls_out
        debug += "<br />"

    # remove the hosted collections from the collections to be searched
    if hosted_colls_out:
        for coll in hosted_colls_out:
            try:
                colls_out.remove(coll)
            except ValueError:
                # in case coll was not found in colls_out
                pass

    if verbose:
        debug += "<br />9) --- remove the hosted_colls from the colls_out ---"
        debug += "<br />colls_out : %s" % colls_out

    return (cc, colls_out_for_display, colls_out, hosted_colls_out, debug)

def strip_accents(x):
    """Strip accents in the input phrase X (assumed in UTF-8) by replacing
    accented characters with their unaccented cousins (e.g. é by e).
    Return such a stripped X."""
    x = re_latex_lowercase_a.sub("a", x)
    x = re_latex_lowercase_ae.sub("ae", x)
    x = re_latex_lowercase_e.sub("e", x)
    x = re_latex_lowercase_i.sub("i", x)
    x = re_latex_lowercase_o.sub("o", x)
    x = re_latex_lowercase_u.sub("u", x)
    x = re_latex_lowercase_y.sub("x", x)
    x = re_latex_lowercase_c.sub("c", x)
    x = re_latex_lowercase_n.sub("n", x)
    x = re_latex_uppercase_a.sub("A", x)
    x = re_latex_uppercase_ae.sub("AE", x)
    x = re_latex_uppercase_e.sub("E", x)
    x = re_latex_uppercase_i.sub("I", x)
    x = re_latex_uppercase_o.sub("O", x)
    x = re_latex_uppercase_u.sub("U", x)
    x = re_latex_uppercase_y.sub("Y", x)
    x = re_latex_uppercase_c.sub("C", x)
    x = re_latex_uppercase_n.sub("N", x)

    # convert input into Unicode string:
    try:
        y = unicode(x, "utf-8")
    except:
        return x # something went wrong, probably the input wasn't UTF-8
    # asciify Latin-1 lowercase characters:
    y = re_unicode_lowercase_a.sub("a", y)
    y = re_unicode_lowercase_ae.sub("ae", y)
    y = re_unicode_lowercase_e.sub("e", y)
    y = re_unicode_lowercase_i.sub("i", y)
    y = re_unicode_lowercase_o.sub("o", y)
    y = re_unicode_lowercase_u.sub("u", y)
    y = re_unicode_lowercase_y.sub("y", y)
    y = re_unicode_lowercase_c.sub("c", y)
    y = re_unicode_lowercase_n.sub("n", y)
    # asciify Latin-1 uppercase characters:
    y = re_unicode_uppercase_a.sub("A", y)
    y = re_unicode_uppercase_ae.sub("AE", y)
    y = re_unicode_uppercase_e.sub("E", y)
    y = re_unicode_uppercase_i.sub("I", y)
    y = re_unicode_uppercase_o.sub("O", y)
    y = re_unicode_uppercase_u.sub("U", y)
    y = re_unicode_uppercase_y.sub("Y", y)
    y = re_unicode_uppercase_c.sub("C", y)
    y = re_unicode_uppercase_n.sub("N", y)
    # return UTF-8 representation of the Unicode string:
    return y.encode("utf-8")

def wash_index_term(term, max_char_length=50, lower_term=True):
    """
    Return washed form of the index term TERM that would be suitable
    for storing into idxWORD* tables.  I.e., lower the TERM if
    LOWER_TERM is True, and truncate it safely to MAX_CHAR_LENGTH
    UTF-8 characters (meaning, in principle, 4*MAX_CHAR_LENGTH bytes).

    The function works by an internal conversion of TERM, when needed,
    from its input Python UTF-8 binary string format into Python
    Unicode format, and then truncating it safely to the given number
    of UTF-8 characters, without possible mis-truncation in the middle
    of a multi-byte UTF-8 character that could otherwise happen if we
    would have been working with UTF-8 binary representation directly.

    Note that MAX_CHAR_LENGTH corresponds to the length of the term
    column in idxINDEX* tables.
    """
    if lower_term:
        washed_term = unicode(term, 'utf-8').lower()
    else:
        washed_term = unicode(term, 'utf-8')
    if len(washed_term) <= max_char_length:
        # no need to truncate the term, because it will fit
        # nicely even if it uses four-byte UTF-8 characters
        return washed_term.encode('utf-8')
    else:
        # truncate the term in a safe position:
        return washed_term[:max_char_length].encode('utf-8')

def lower_index_term(term):
    """
    Return safely lowered index term TERM.  This is done by converting
    to UTF-8 first, because standard Python lower() function is not
    UTF-8 safe.  To be called by both the search engine and the
    indexer when appropriate (e.g. before stemming).

    In case of problems with UTF-8 compliance, this function raises
    UnicodeDecodeError, so the client code may want to catch it.
    """
    return unicode(term, 'utf-8').lower().encode('utf-8')


def get_synonym_terms(term, kbr_name, match_type):
    """
    Return list of synonyms for TERM by looking in KBR_NAME in
    MATCH_TYPE style.

    @param term: search-time term or index-time term
    @type term: str
    @param kbr_name: knowledge base name
    @type kbr_name: str
    @param match_type: specifies how the term matches against the KBR
        before doing the lookup.  Could be `exact' (default),
        'leading_to_comma', `leading_to_number'.
    @type match_type: str
    @return: list of term synonyms
    @rtype: list of strings
    """
    dterms = {}
    ## exact match is default:
    term_for_lookup = term
    term_remainder = ''
    ## but maybe match different term:
    if match_type == 'leading_to_comma':
        mmm = re.match(r'^(.*?)(\s*,.*)$', term)
        if mmm:
            term_for_lookup = mmm.group(1)
            term_remainder = mmm.group(2)
    elif match_type == 'leading_to_number':
        mmm = re.match(r'^(.*?)(\s*\d.*)$', term)
        if mmm:
            term_for_lookup = mmm.group(1)
            term_remainder = mmm.group(2)
    ## FIXME: workaround: escaping SQL wild-card signs, since KBR's
    ## exact search is doing LIKE query, so would match everything:
    term_for_lookup = term_for_lookup.replace('%', '\%')
    ## OK, now find synonyms:
    for kbr_values in get_kbr_values(kbr_name,
                                     searchkey=term_for_lookup,
                                     searchtype='e'):
        for kbr_value in kbr_values:
            dterms[kbr_value + term_remainder] = 1
    ## return list of term synonyms:
    return dterms.keys()


def wash_output_format(format):
    """Wash output format FORMAT.  Currently only prevents input like
    'of=9' for backwards-compatible format that prints certain fields
    only.  (for this task, 'of=tm' is preferred)"""
    if str(format[0:3]).isdigit() and len(format) != 6:
        # asked to print MARC tags, but not enough digits,
        # so let's switch back to HTML brief default
        return 'hb'
    else:
        return format

def wash_pattern(p):
    """Wash pattern passed by URL. Check for sanity of the wildcard by
    removing wildcards if they are appended to extremely short words
    (1-3 letters).  TODO: instead of this approximative treatment, it
    will be much better to introduce a temporal limit, e.g. to kill a
    query if it does not finish in 10 seconds."""
    # strip accents:
    # p = strip_accents(p) # FIXME: when available, strip accents all the time
    # add leading/trailing whitespace for the two following wildcard-sanity checking regexps:
    p = " " + p + " "
    # replace spaces within quotes by __SPACE__ temporarily:
    p = re_pattern_single_quotes.sub(lambda x: "'"+string.replace(x.group(1), ' ', '__SPACE__')+"'", p)
    p = re_pattern_double_quotes.sub(lambda x: "\""+string.replace(x.group(1), ' ', '__SPACE__')+"\"", p)
    p = re_pattern_regexp_quotes.sub(lambda x: "/"+string.replace(x.group(1), ' ', '__SPACE__')+"/", p)
    # get rid of unquoted wildcards after spaces:
    p = re_pattern_wildcards_after_spaces.sub("\\1", p)
    # get rid of extremely short words (1-3 letters with wildcards):
    #p = re_pattern_short_words.sub("\\1", p)
    # replace back __SPACE__ by spaces:
    p = re_pattern_space.sub(" ", p)
    # replace special terms:
    p = re_pattern_today.sub(time.strftime("%Y-%m-%d", time.localtime()), p)
    # remove unnecessary whitespace:
    p = string.strip(p)
    # remove potentially wrong UTF-8 characters:
    p = wash_for_utf8(p)
    return p

def wash_field(f):
    """Wash field passed by URL."""
    if f:
        # get rid of unnecessary whitespace and make it lowercase
        # (e.g. Author -> author) to better suit iPhone etc input
        # mode:
        f = f.strip().lower()
    # wash legacy 'f' field names, e.g. replace 'wau' or `au' by
    # 'author', if applicable:
    if CFG_WEBSEARCH_FIELDS_CONVERT:
        f = CFG_WEBSEARCH_FIELDS_CONVERT.get(f, f)
    return f

def wash_dates(d1="", d1y=0, d1m=0, d1d=0, d2="", d2y=0, d2m=0, d2d=0):
    """
    Take user-submitted date arguments D1 (full datetime string) or
    (D1Y, D1M, D1Y) year, month, day tuple and D2 or (D2Y, D2M, D2Y)
    and return (YYY1-M1-D2 H1:M1:S2, YYY2-M2-D2 H2:M2:S2) datetime
    strings in the YYYY-MM-DD HH:MM:SS format suitable for time
    restricted searching.

    Note that when both D1 and (D1Y, D1M, D1D) parameters are present,
    the precedence goes to D1.  Ditto for D2*.

    Note that when (D1Y, D1M, D1D) are taken into account, some values
    may be missing and are completed e.g. to 01 or 12 according to
    whether it is the starting or the ending date.
    """
    datetext1, datetext2 =  "", ""
    # sanity checking:
    if d1 == "" and d1y == 0 and d1m == 0 and d1d == 0 and d2 == "" and d2y == 0 and d2m == 0 and d2d == 0:
        return ("", "") # nothing selected, so return empty values
    # wash first (starting) date:
    if d1:
        # full datetime string takes precedence:
        datetext1 = d1
    else:
        # okay, first date passed as (year,month,day):
        if d1y:
            datetext1 += "%04d" % d1y
        else:
            datetext1 += "0000"
        if d1m:
            datetext1 += "-%02d" % d1m
        else:
            datetext1 += "-01"
        if d1d:
            datetext1 += "-%02d" % d1d
        else:
            datetext1 += "-01"
        datetext1 += " 00:00:00"
    # wash second (ending) date:
    if d2:
        # full datetime string takes precedence:
        datetext2 = d2
    else:
        # okay, second date passed as (year,month,day):
        if d2y:
            datetext2 += "%04d" % d2y
        else:
            datetext2 += "9999"
        if d2m:
            datetext2 += "-%02d" % d2m
        else:
            datetext2 += "-12"
        if d2d:
            datetext2 += "-%02d" % d2d
        else:
            datetext2 += "-31" # NOTE: perhaps we should add max(datenumber) in
                               # given month, but for our quering it's not
                               # needed, 31 will always do
        datetext2 += " 00:00:00"
    # okay, return constructed YYYY-MM-DD HH:MM:SS datetexts:
    return (datetext1, datetext2)

def is_hosted_collection(coll):
    """Check if the given collection is a hosted one; i.e. its dbquery starts with hostedcollection:
    Returns True if it is, False if it's not or if the result is empty or if the query failed"""

    res = run_sql("SELECT dbquery FROM collection WHERE name=%s", (coll, ))
    try:
        return res[0][0].startswith("hostedcollection:")
    except:
        return False

def get_colID(c):
    "Return collection ID for collection name C.  Return None if no match found."
    colID = None
    res = run_sql("SELECT id FROM collection WHERE name=%s", (c,), 1)
    if res:
        colID = res[0][0]
    return colID

def get_coll_normalised_name(c):
    """Returns normalised collection name (case sensitive) for collection name
       C (case insensitive).
       Returns None if no match found."""
    try:
        return run_sql("SELECT name FROM collection WHERE name=%s", (c,))[0][0]
    except:
        return None

def get_coll_ancestors(coll):
    "Returns a list of ancestors for collection 'coll'."
    coll_ancestors = []
    coll_ancestor = coll
    while 1:
        res = run_sql("""SELECT c.name FROM collection AS c
                          LEFT JOIN collection_collection AS cc ON c.id=cc.id_dad
                          LEFT JOIN collection AS ccc ON ccc.id=cc.id_son
                          WHERE ccc.name=%s ORDER BY cc.id_dad ASC LIMIT 1""",
                      (coll_ancestor,))
        if res:
            coll_name = res[0][0]
            coll_ancestors.append(coll_name)
            coll_ancestor = coll_name
        else:
            break
    # ancestors found, return reversed list:
    coll_ancestors.reverse()
    return coll_ancestors

def get_coll_sons(coll, type='r', public_only=1):
    """Return a list of sons (first-level descendants) of type 'type' for collection 'coll'.
       If public_only, then return only non-restricted son collections.
    """
    coll_sons = []
    query = "SELECT c.name FROM collection AS c "\
            "LEFT JOIN collection_collection AS cc ON c.id=cc.id_son "\
            "LEFT JOIN collection AS ccc ON ccc.id=cc.id_dad "\
            "WHERE cc.type=%s AND ccc.name=%s"
    query += " ORDER BY cc.score DESC"
    res = run_sql(query, (type, coll))
    for name in res:
        if not public_only or not collection_restricted_p(name[0]):
            coll_sons.append(name[0])
    return coll_sons

def get_coll_real_descendants(coll, type='_', get_hosted_colls=True):
    """Return a list of all descendants of collection 'coll' that are defined by a 'dbquery'.
       IOW, we need to decompose compound collections like "A & B" into "A" and "B" provided
       that "A & B" has no associated database query defined.
    """
    coll_sons = []
    res = run_sql("""SELECT c.name,c.dbquery FROM collection AS c
                     LEFT JOIN collection_collection AS cc ON c.id=cc.id_son
                     LEFT JOIN collection AS ccc ON ccc.id=cc.id_dad
                     WHERE ccc.name=%s AND cc.type LIKE %s ORDER BY cc.score DESC""",
                  (coll, type,))
    for name, dbquery in res:
        if dbquery: # this is 'real' collection, so return it:
            if get_hosted_colls:
                coll_sons.append(name)
            else:
                if not dbquery.startswith("hostedcollection:"):
                    coll_sons.append(name)
        else: # this is 'composed' collection, so recurse:
            coll_sons.extend(get_coll_real_descendants(name))
    return coll_sons

def browse_pattern(req, colls, p, f, rg, ln=CFG_SITE_LANG):
    """Browse either biliographic phrases or words indexes, and display it."""

    # load the right message language
    _ = gettext_set_language(ln)

    ## is p enclosed in quotes? (coming from exact search)
    if p.startswith('"') and p.endswith('"'):
        p = p[1:-1]

    p_orig = p
    ## okay, "real browse" follows:
    ## FIXME: the maths in the get_nearest_terms_in_bibxxx is just a test

    if not f and string.find(p, ":") > 0: # does 'p' contain ':'?
        f, p = string.split(p, ":", 1)

    ## do we search in words indexes?
    if not f:
        return browse_in_bibwords(req, p, f)

    index_id = get_index_id_from_field(f)
    if index_id != 0:
        coll = intbitset()
        for coll_name in colls:
            coll |= get_collection_reclist(coll_name)
        browsed_phrases_in_colls = get_nearest_terms_in_idxphrase_with_collection(p, index_id, rg/2, rg/2, coll)
    else:
        browsed_phrases = get_nearest_terms_in_bibxxx(p, f, (rg+1)/2+1, (rg-1)/2+1)
        while not browsed_phrases:
            # try again and again with shorter and shorter pattern:
            try:
                p = p[:-1]
                browsed_phrases = get_nearest_terms_in_bibxxx(p, f, (rg+1)/2+1, (rg-1)/2+1)
            except:
                # probably there are no hits at all:
                req.write(_("No values found."))
                return

        ## try to check hits in these particular collection selection:
        browsed_phrases_in_colls = []
        if 0:
            for phrase in browsed_phrases:
                phrase_hitset = intbitset()
                phrase_hitsets = search_pattern("", phrase, f, 'e')
                for coll in colls:
                    phrase_hitset.union_update(phrase_hitsets[coll])
                if len(phrase_hitset) > 0:
                    # okay, this phrase has some hits in colls, so add it:
                    browsed_phrases_in_colls.append([phrase, len(phrase_hitset)])

        ## were there hits in collections?
        if browsed_phrases_in_colls == []:
            if browsed_phrases != []:
                #print_warning(req, """<p>No match close to <em>%s</em> found in given collections.
                #Please try different term.<p>Displaying matches in any collection...""" % p_orig)
                ## try to get nbhits for these phrases in any collection:
                for phrase in browsed_phrases:
                    browsed_phrases_in_colls.append([phrase, get_nbhits_in_bibxxx(phrase, f)])

    ## display results now:
    out = websearch_templates.tmpl_browse_pattern(
            f=f,
            fn=get_field_i18nname(get_field_name(f) or f, ln, False),
            ln=ln,
            browsed_phrases_in_colls=browsed_phrases_in_colls,
            colls=colls,
            rg=rg,
          )
    req.write(out)
    return

def browse_in_bibwords(req, p, f, ln=CFG_SITE_LANG):
    """Browse inside words indexes."""
    if not p:
        return
    _ = gettext_set_language(ln)

    urlargd = {}
    urlargd.update(req.argd)
    urlargd['action'] = 'search'

    nearest_box = create_nearest_terms_box(urlargd, p, f, 'w', ln=ln, intro_text_p=0)

    req.write(websearch_templates.tmpl_search_in_bibwords(
        p = p,
        f = f,
        ln = ln,
        nearest_box = nearest_box
    ))
    return

def search_pattern(req=None, p=None, f=None, m=None, ap=0, of="id", verbose=0, ln=CFG_SITE_LANG, display_nearest_terms_box=True, wl=0):
    """Search for complex pattern 'p' within field 'f' according to
       matching type 'm'.  Return hitset of recIDs.

       The function uses multi-stage searching algorithm in case of no
       exact match found.  See the Search Internals document for
       detailed description.

       The 'ap' argument governs whether an alternative patterns are to
       be used in case there is no direct hit for (p,f,m).  For
       example, whether to replace non-alphanumeric characters by
       spaces if it would give some hits.  See the Search Internals
       document for detailed description.  (ap=0 forbits the
       alternative pattern usage, ap=1 permits it.)

       The 'of' argument governs whether to print or not some
       information to the user in case of no match found.  (Usually it
       prints the information in case of HTML formats, otherwise it's
       silent).

       The 'verbose' argument controls the level of debugging information
       to be printed (0=least, 9=most).

       All the parameters are assumed to have been previously washed.

       This function is suitable as a mid-level API.
    """

    _ = gettext_set_language(ln)

    hitset_empty = intbitset()
    # sanity check:
    if not p:
        hitset_full = intbitset(trailing_bits=1)
        hitset_full.discard(0)
        # no pattern, so return all universe
        return hitset_full
    # search stage 1: break up arguments into basic search units:
    if verbose and of.startswith("h"):
        t1 = os.times()[4]
    basic_search_units = create_basic_search_units(req, p, f, m, of)
    if verbose and of.startswith("h"):
        t2 = os.times()[4]
        print_warning(req, "Search stage 1: basic search units are: %s" % cgi.escape(repr(basic_search_units)))
        print_warning(req, "Search stage 1: execution took %.2f seconds." % (t2 - t1))
    # search stage 2: do search for each search unit and verify hit presence:
    if verbose and of.startswith("h"):
        t1 = os.times()[4]
    basic_search_units_hitsets = []
    #prepare hiddenfield-related..
    myhiddens = CFG_BIBFORMAT_HIDDEN_TAGS
    can_see_hidden = False
    if req:
        user_info = collect_user_info(req)
        can_see_hidden = (acc_authorize_action(user_info, 'runbibedit')[0] == 0)
    if can_see_hidden:
        myhiddens = []

    if CFG_INSPIRE_SITE and of.startswith('h'):
        # fulltext/caption search warnings for INSPIRE:
        fields_to_be_searched = [f for o,p,f,m in basic_search_units]
        if 'fulltext' in fields_to_be_searched:
            print_warning(req, _("Warning: full-text search is only available for a subset of papers mostly from 2006-2011."))
        elif 'caption' in fields_to_be_searched:
            print_warning(req, _("Warning: figure caption search is only available for a subset of papers mostly from 2008-2011."))

    for idx_unit in xrange(len(basic_search_units)):
        bsu_o, bsu_p, bsu_f, bsu_m = basic_search_units[idx_unit]
        if bsu_f and len(bsu_f) < 2:
            if of.startswith("h"):
                print_warning(req, _("There is no index %s.  Searching for %s in all fields." % (bsu_f, bsu_p)))
            bsu_f = ''
            bsu_m = 'w'
            if of.startswith("h") and verbose:
                print_warning(req, _('Instead searching %s.' % str([bsu_o, bsu_p, bsu_f, bsu_m])))
        try:
            basic_search_unit_hitset = search_unit(bsu_p, bsu_f, bsu_m, wl)
        except InvenioWebSearchWildcardLimitError, excp:
            basic_search_unit_hitset = excp.res
            if of.startswith("h"):
                print_warning(req, _("Search term too generic, displaying only partial results..."))
        # FIXME: print warning if we use native full-text indexing
        if bsu_f == 'fulltext' and bsu_m != 'w' and of.startswith('h') and not CFG_SOLR_URL:
            print_warning(req, _("No phrase index available for fulltext yet, looking for word combination..."))
        #check that the user is allowed to search with this tag
        #if he/she tries it
        if bsu_f and len(bsu_f) > 1 and bsu_f[0].isdigit() and bsu_f[1].isdigit():
            for htag in myhiddens:
                ltag = len(htag)
                samelenfield = bsu_f[0:ltag]
                if samelenfield == htag: #user searches by a hidden tag
                    #we won't show you anything..
                    basic_search_unit_hitset = intbitset()
                    if verbose >= 9 and of.startswith("h"):
                        print_warning(req, "Pattern %s hitlist omitted since \
                                            it queries in a hidden tag %s" %
                                      (repr(bsu_p), repr(myhiddens)))
                    display_nearest_terms_box=False #..and stop spying, too.
        if verbose >= 9 and of.startswith("h"):
            print_warning(req, "Search stage 1: pattern %s gave hitlist %s" % (cgi.escape(bsu_p), basic_search_unit_hitset))
        if len(basic_search_unit_hitset) > 0 or \
           ap==0 or \
           bsu_o=="|" or \
           ((idx_unit+1)<len(basic_search_units) and basic_search_units[idx_unit+1][0]=="|"):
            # stage 2-1: this basic search unit is retained, since
            # either the hitset is non-empty, or the approximate
            # pattern treatment is switched off, or the search unit
            # was joined by an OR operator to preceding/following
            # units so we do not require that it exists
            basic_search_units_hitsets.append(basic_search_unit_hitset)
        else:
            # stage 2-2: no hits found for this search unit, try to replace non-alphanumeric chars inside pattern:
            if re.search(r'[^a-zA-Z0-9\s\:]', bsu_p) and bsu_f != 'refersto' and bsu_f != 'citedby':
                if bsu_p.startswith('"') and bsu_p.endswith('"'): # is it ACC query?
                    bsu_pn = re.sub(r'[^a-zA-Z0-9\s\:]+', "*", bsu_p)
                else: # it is WRD query
                    bsu_pn = re.sub(r'[^a-zA-Z0-9\s\:]+', " ", bsu_p)
                if verbose and of.startswith('h') and req:
                    print_warning(req, "Trying (%s,%s,%s)" % (cgi.escape(bsu_pn), cgi.escape(bsu_f), cgi.escape(bsu_m)))
                basic_search_unit_hitset = search_pattern(req=None, p=bsu_pn, f=bsu_f, m=bsu_m, of="id", ln=ln, wl=wl)
                if len(basic_search_unit_hitset) > 0:
                    # we retain the new unit instead
                    if of.startswith('h'):
                        print_warning(req, _("No exact match found for %(x_query1)s, using %(x_query2)s instead...") % \
                                      {'x_query1': "<em>" + cgi.escape(bsu_p) + "</em>",
                                       'x_query2': "<em>" + cgi.escape(bsu_pn) + "</em>"})
                    basic_search_units[idx_unit][1] = bsu_pn
                    basic_search_units_hitsets.append(basic_search_unit_hitset)
                else:
                    # stage 2-3: no hits found either, propose nearest indexed terms:
                    if of.startswith('h') and display_nearest_terms_box:
                        if req:
                            if bsu_f == "recid":
                                print_warning(req, _("Requested record does not seem to exist."))
                            else:
                                print_warning(req, create_nearest_terms_box(req.argd, bsu_p, bsu_f, bsu_m, ln=ln))
                    return hitset_empty
            else:
                # stage 2-3: no hits found either, propose nearest indexed terms:
                if of.startswith('h') and display_nearest_terms_box:
                    if req:
                        if bsu_f == "recid":
                            print_warning(req, _("Requested record does not seem to exist."))
                        else:
                            print_warning(req, create_nearest_terms_box(req.argd, bsu_p, bsu_f, bsu_m, ln=ln))
                return hitset_empty
    if verbose and of.startswith("h"):
        t2 = os.times()[4]
        for idx_unit in range(0, len(basic_search_units)):
            print_warning(req, "Search stage 2: basic search unit %s gave %d hits." %
                          (basic_search_units[idx_unit][1:], len(basic_search_units_hitsets[idx_unit])))
        print_warning(req, "Search stage 2: execution took %.2f seconds." % (t2 - t1))
    # search stage 3: apply boolean query for each search unit:
    if verbose and of.startswith("h"):
        t1 = os.times()[4]
    # let the initial set be the complete universe:
    hitset_in_any_collection = intbitset(trailing_bits=1)
    hitset_in_any_collection.discard(0)
    for idx_unit in xrange(len(basic_search_units)):
        this_unit_operation = basic_search_units[idx_unit][0]
        this_unit_hitset = basic_search_units_hitsets[idx_unit]
        if this_unit_operation == '+':
            hitset_in_any_collection.intersection_update(this_unit_hitset)
        elif this_unit_operation == '-':
            hitset_in_any_collection.difference_update(this_unit_hitset)
        elif this_unit_operation == '|':
            hitset_in_any_collection.union_update(this_unit_hitset)
        else:
            if of.startswith("h"):
                print_warning(req, "Invalid set operation %s." % cgi.escape(this_unit_operation), "Error")
    if len(hitset_in_any_collection) == 0:
        # no hits found, propose alternative boolean query:
        if of.startswith('h') and display_nearest_terms_box:
            nearestterms = []
            for idx_unit in range(0, len(basic_search_units)):
                bsu_o, bsu_p, bsu_f, bsu_m = basic_search_units[idx_unit]
                if bsu_p.startswith("%") and bsu_p.endswith("%"):
                    bsu_p = "'" + bsu_p[1:-1] + "'"
                bsu_nbhits = len(basic_search_units_hitsets[idx_unit])

                # create a similar query, but with the basic search unit only
                argd = {}
                argd.update(req.argd)

                argd['p'] = bsu_p
                argd['f'] = bsu_f

                nearestterms.append((bsu_p, bsu_nbhits, argd))

            text = websearch_templates.tmpl_search_no_boolean_hits(
                     ln=ln,  nearestterms=nearestterms)
            print_warning(req, text)
    if verbose and of.startswith("h"):
        t2 = os.times()[4]
        print_warning(req, "Search stage 3: boolean query gave %d hits." % len(hitset_in_any_collection))
        print_warning(req, "Search stage 3: execution took %.2f seconds." % (t2 - t1))
    return hitset_in_any_collection

def search_pattern_parenthesised(req=None, p=None, f=None, m=None, ap=0, of="id", verbose=0, ln=CFG_SITE_LANG, display_nearest_terms_box=True, wl=0):
    """Search for complex pattern 'p' containing parenthesis within field 'f' according to
       matching type 'm'.  Return hitset of recIDs.

       For more details on the parameters see 'search_pattern'
    """
    _ = gettext_set_language(ln)
    spires_syntax_converter = SpiresToInvenioSyntaxConverter()
    spires_syntax_query = False

    # if the pattern uses SPIRES search syntax, convert it to Invenio syntax
    if spires_syntax_converter.is_applicable(p):
        spires_syntax_query = True
        p = spires_syntax_converter.convert_query(p)

    # sanity check: do not call parenthesised parser for search terms
    # like U(1):
    if not re_pattern_parens.search(p):
        return search_pattern(req, p, f, m, ap, of, verbose, ln, display_nearest_terms_box=display_nearest_terms_box, wl=wl)

    # Try searching with parentheses
    try:
        parser = SearchQueryParenthesisedParser()

        # get a hitset with all recids
        result_hitset = intbitset(trailing_bits=1)

        # parse the query. The result is list of [op1, expr1, op2, expr2, ..., opN, exprN]
        parsing_result = parser.parse_query(p)
        if verbose  and of.startswith("h"):
            print_warning(req, "Search stage 1: search_pattern_parenthesised() searched %s." % repr(p))
            print_warning(req, "Search stage 1: search_pattern_parenthesised() returned %s." % repr(parsing_result))

        # go through every pattern
        # calculate hitset for it
        # combine pattern's hitset with the result using the corresponding operator
        for index in xrange(0, len(parsing_result)-1, 2 ):
            current_operator = parsing_result[index]
            current_pattern = parsing_result[index+1]

            if CFG_INSPIRE_SITE and spires_syntax_query:
                # setting ap=0 to turn off approximate matching for 0 results.
                # Doesn't work well in combinations.
                # FIXME: The right fix involves collecting statuses for each
                #        hitset, then showing a nearest terms box exactly once,
                #        outside this loop.
                ap = 0
                display_nearest_terms_box=False

            # obtain a hitset for the current pattern
            current_hitset = search_pattern(req, current_pattern, f, m, ap, of, verbose, ln, display_nearest_terms_box=display_nearest_terms_box, wl=wl)

            # combine the current hitset with resulting hitset using the current operator
            if current_operator == '+':
                result_hitset = result_hitset & current_hitset
            elif current_operator == '-':
                result_hitset = result_hitset - current_hitset
            elif current_operator == '|':
                result_hitset = result_hitset | current_hitset
            else:
                assert False, "Unknown operator in search_pattern_parenthesised()"

        return result_hitset

    # If searching with parenteses fails, perform search ignoring parentheses
    except SyntaxError:

        print_warning(req, _("Search syntax misunderstood. Ignoring all parentheses in the query. If this doesn't help, please check your search and try again."))

        # remove the parentheses in the query. Current implementation removes all the parentheses,
        # but it could be improved to romove only these that are not inside quotes
        p = p.replace('(', ' ')
        p = p.replace(')', ' ')

        return search_pattern(req, p, f, m, ap, of, verbose, ln, display_nearest_terms_box=display_nearest_terms_box, wl=wl)


def search_unit(p, f=None, m=None, wl=0):
    """Search for basic search unit defined by pattern 'p' and field
       'f' and matching type 'm'.  Return hitset of recIDs.

       All the parameters are assumed to have been previously washed.
       'p' is assumed to be already a ``basic search unit'' so that it
       is searched as such and is not broken up in any way.  Only
       wildcard and span queries are being detected inside 'p'.

       If CFG_WEBSEARCH_SYNONYM_KBRS is set and we are searching in
       one of the indexes that has defined runtime synonym knowledge
       base, then look up there and automatically enrich search
       results with results for synonyms.

       In case the wildcard limit (wl) is greater than 0 and this limit
       is reached an InvenioWebSearchWildcardLimitError will be raised.
       In case you want to call this function with no limit for the
       wildcard queries, wl should be 0.

       This function is suitable as a low-level API.
    """

    ## create empty output results set:
    hitset = intbitset()
    if not p: # sanity checking
        return hitset

    ## eventually look up runtime synonyms:
    hitset_synonyms = intbitset()
    if CFG_WEBSEARCH_SYNONYM_KBRS.has_key(f):
        for p_synonym in get_synonym_terms(p,
                             CFG_WEBSEARCH_SYNONYM_KBRS[f][0],
                             CFG_WEBSEARCH_SYNONYM_KBRS[f][1]):
            if p_synonym != p:
                hitset_synonyms |= search_unit(p_synonym, f, m, wl)

    ## look up hits:
    if CFG_SOLR_URL and f == 'fulltext':
        # redirect to Solr/Lucene
        return search_unit_in_solr(p, f, m)
    if f == 'datecreated':
        hitset = search_unit_in_bibrec(p, p, 'c')
    elif f == 'datemodified':
        hitset = search_unit_in_bibrec(p, p, 'm')
    elif f == 'refersto':
        # we are doing search by the citation count
        hitset = search_unit_refersto(p)
    elif f == 'citedby':
        # we are doing search by the citation count
        hitset = search_unit_citedby(p)
    elif m == 'a' or m == 'r':
        # we are doing either phrase search or regexp search
        if f == 'fulltext':
            # FIXME: workaround for not having phrase index yet
            return search_pattern(None, p, f, 'w')
        index_id = get_index_id_from_field(f)
        if index_id != 0:
            hitset = search_unit_in_idxphrases(p, f, m, wl)
        else:
            hitset = search_unit_in_bibxxx(p, f, m, wl)
    elif p.startswith("cited:"):
        # we are doing search by the citation count
        hitset = search_unit_by_times_cited(p[6:])
    else:
        # we are doing bibwords search by default
        hitset = search_unit_in_bibwords(p, f, m, wl=wl)

    ## merge synonym results and return total:
    hitset |= hitset_synonyms
    return hitset

def search_unit_in_bibwords(word, f, m=None, decompress=zlib.decompress, wl=0):
    """Searches for 'word' inside bibwordsX table for field 'f' and returns hitset of recIDs."""
    set = intbitset() # will hold output result set
    set_used = 0 # not-yet-used flag, to be able to circumvent set operations
    limit_reached = 0 # flag for knowing if the query limit has been reached
    # deduce into which bibwordsX table we will search:
    stemming_language = get_index_stemming_language(get_index_id_from_field("anyfield"))
    bibwordsX = "idxWORD%02dF" % get_index_id_from_field("anyfield")
    if f:
        index_id = get_index_id_from_field(f)
        if index_id:
            bibwordsX = "idxWORD%02dF" % index_id
            stemming_language = get_index_stemming_language(index_id)
        else:
            return intbitset() # word index f does not exist

    # wash 'word' argument and run query:
    if f == 'authorcount' and word.endswith('+'):
        # field count query of the form N+ so transform N+ to N->99999:
        word = word[:-1] + '->99999'
    word = string.replace(word, '*', '%') # we now use '*' as the truncation character
    words = string.split(word, "->", 1) # check for span query
    if len(words) == 2:
        word0 = re_word.sub('', words[0])
        word1 = re_word.sub('', words[1])
        if stemming_language:
            word0 = lower_index_term(word0)
            word1 = lower_index_term(word1)
            word0 = stem(word0, stemming_language)
            word1 = stem(word1, stemming_language)
        word0_washed = wash_index_term(word0)
        word1_washed = wash_index_term(word1)
        if f == 'authorcount':
            # field count query; convert to integers in order
            # to have numerical behaviour for 'BETWEEN n1 AND n2' query
            try:
                word0_washed = int(word0_washed)
                word1_washed = int(word1_washed)
            except ValueError:
                pass
        try:
            res = run_sql_with_limit("SELECT term,hitlist FROM %s WHERE term BETWEEN %%s AND %%s" % bibwordsX,
                          (word0_washed, word1_washed), wildcard_limit = wl)
        except InvenioDbQueryWildcardLimitError, excp:
            res = excp.res
            limit_reached = 1 # set the limit reached flag to true
    else:
        if f == 'journal':
            pass # FIXME: quick hack for the journal index
        else:
            word = re_word.sub('', word)
        if stemming_language:
            word = lower_index_term(word)
            word = stem(word, stemming_language)
        if string.find(word, '%') >= 0: # do we have wildcard in the word?
            if f == 'journal':
                # FIXME: quick hack for the journal index
                # FIXME: we can run a sanity check here for all indexes
                res = ()
            else:
                try:
                    res = run_sql_with_limit("SELECT term,hitlist FROM %s WHERE term LIKE %%s" % bibwordsX,
                                  (wash_index_term(word),), wildcard_limit = wl)
                except InvenioDbQueryWildcardLimitError, excp:
                    res = excp.res
                    limit_reached = 1 # set the limit reached flag to true
        else:
            res = run_sql("SELECT term,hitlist FROM %s WHERE term=%%s" % bibwordsX,
                          (wash_index_term(word),))
    # fill the result set:
    for word, hitlist in res:
        hitset_bibwrd = intbitset(hitlist)
        # add the results:
        if set_used:
            set.union_update(hitset_bibwrd)
        else:
            set = hitset_bibwrd
            set_used = 1
    #check to see if the query limit was reached
    if limit_reached:
        #raise an exception, so we can print a nice message to the user
        raise InvenioWebSearchWildcardLimitError(set)
    # okay, return result set:
    return set

def search_unit_in_idxphrases(p, f, type, wl=0):
    """Searches for phrase 'p' inside idxPHRASE*F table for field 'f' and returns hitset of recIDs found.
    The search type is defined by 'type' (e.g. equals to 'r' for a regexp search)."""
    # call word search method in some cases:
    if f == 'authorcount':
        return search_unit_in_bibwords(p, f, wl=wl)
    set = intbitset() # will hold output result set
    set_used = 0 # not-yet-used flag, to be able to circumvent set operations
    limit_reached = 0 # flag for knowing if the query limit has been reached
    use_query_limit = False # flag for knowing if to limit the query results or not
    # deduce in which idxPHRASE table we will search:
    idxphraseX = "idxPHRASE%02dF" % get_index_id_from_field("anyfield")
    if f:
        index_id = get_index_id_from_field(f)
        if index_id:
            idxphraseX = "idxPHRASE%02dF" % index_id
        else:
            return intbitset() # phrase index f does not exist
    # detect query type (exact phrase, partial phrase, regexp):
    if type == 'r':
        query_addons = "REGEXP %s"
        query_params = (p,)
        use_query_limit = True
    else:
        p = string.replace(p, '*', '%') # we now use '*' as the truncation character
        ps = string.split(p, "->", 1) # check for span query:
        if len(ps) == 2 and not (ps[0].endswith(' ') or ps[1].startswith(' ')):
            query_addons = "BETWEEN %s AND %s"
            query_params = (ps[0], ps[1])
            use_query_limit = True
        else:
            if string.find(p, '%') > -1:
                query_addons = "LIKE %s"
                query_params = (p,)
                use_query_limit = True
            else:
                query_addons = "= %s"
                query_params = (p,)

    # special washing for fuzzy author index:
    if f in ('author', 'firstauthor', 'exactauthor', 'exactfirstauthor'):
        query_params_washed = ()
        for query_param in query_params:
            query_params_washed += (wash_author_name(query_param),)
        query_params = query_params_washed
    # perform search:
    if use_query_limit:
        try:
            res = run_sql_with_limit("SELECT term,hitlist FROM %s WHERE term %s" % (idxphraseX, query_addons),
                      query_params, wildcard_limit=wl)
        except InvenioDbQueryWildcardLimitError, excp:
            res = excp.res
            limit_reached = 1 # set the limit reached flag to true
    else:
        res = run_sql("SELECT term,hitlist FROM %s WHERE term %s" % (idxphraseX, query_addons), query_params)
    # fill the result set:
    for word, hitlist in res:
        hitset_bibphrase = intbitset(hitlist)
        # add the results:
        if set_used:
            set.union_update(hitset_bibphrase)
        else:
            set = hitset_bibphrase
            set_used = 1
    #check to see if the query limit was reached
    if limit_reached:
        #raise an exception, so we can print a nice message to the user
        raise InvenioWebSearchWildcardLimitError(set)
    # okay, return result set:
    return set

def search_unit_in_bibxxx(p, f, type, wl=0):
    """Searches for pattern 'p' inside bibxxx tables for field 'f' and returns hitset of recIDs found.
    The search type is defined by 'type' (e.g. equals to 'r' for a regexp search)."""

    # call word search method in some cases:
    if f == 'journal' or f == 'authorcount':
        return search_unit_in_bibwords(p, f, wl=wl)
    p_orig = p # saving for eventual future 'no match' reporting
    limit_reached = 0 # flag for knowing if the query limit has been reached
    use_query_limit = False  # flag for knowing if to limit the query results or not
    query_addons = "" # will hold additional SQL code for the query
    query_params = () # will hold parameters for the query (their number may vary depending on TYPE argument)
    # wash arguments:
    f = string.replace(f, '*', '%') # replace truncation char '*' in field definition
    if type == 'r':
        query_addons = "REGEXP %s"
        query_params = (p,)
        use_query_limit = True
    else:
        p = string.replace(p, '*', '%') # we now use '*' as the truncation character
        ps = string.split(p, "->", 1) # check for span query:
        if len(ps) == 2 and not (ps[0].endswith(' ') or ps[1].startswith(' ')):
            query_addons = "BETWEEN %s AND %s"
            query_params = (ps[0], ps[1])
            use_query_limit = True
        else:
            if string.find(p, '%') > -1:
                query_addons = "LIKE %s"
                query_params = (p,)
                use_query_limit = True
            else:
                query_addons = "= %s"
                query_params = (p,)
    # construct 'tl' which defines the tag list (MARC tags) to search in:
    tl = []
    if len(f) >= 2 and str(f[0]).isdigit() and str(f[1]).isdigit():
        tl.append(f) # 'f' seems to be okay as it starts by two digits
    else:
        # deduce desired MARC tags on the basis of chosen 'f'
        tl = get_field_tags(f)
        if not tl:
            # f index does not exist, nevermind
            pass
    # okay, start search:
    l = [] # will hold list of recID that matched
    for t in tl:
        # deduce into which bibxxx table we will search:
        digit1, digit2 = int(t[0]), int(t[1])
        bx = "bib%d%dx" % (digit1, digit2)
        bibx = "bibrec_bib%d%dx" % (digit1, digit2)
        # construct and run query:
        if t == "001":
            if query_addons.find('BETWEEN') > -1 or query_addons.find('=') > -1:
                # verify that the params are integers (to avoid returning record 123 when searching for 123foo)
                try:
                    query_params = tuple(int(param) for param in query_params)
                except ValueError:
                    return intbitset()
            if use_query_limit:
                try:
                    res = run_sql_with_limit("SELECT id FROM bibrec WHERE id %s" % query_addons,
                              query_params, wildcard_limit=wl)
                except InvenioDbQueryWildcardLimitError, excp:
                    res = excp.res
                    limit_reached = 1 # set the limit reached flag to true
            else:
                res = run_sql("SELECT id FROM bibrec WHERE id %s" % query_addons,
                              query_params)
        else:
            query = "SELECT bibx.id_bibrec FROM %s AS bx LEFT JOIN %s AS bibx ON bx.id=bibx.id_bibxxx WHERE bx.value %s" % \
                    (bx, bibx, query_addons)
            if len(t) != 6 or t[-1:]=='%':
                # wildcard query, or only the beginning of field 't'
                # is defined, so add wildcard character:
                query += " AND bx.tag LIKE %s"
                query_params_and_tag = query_params + (t + '%',)
            else:
                # exact query for 't':
                query += " AND bx.tag=%s"
                query_params_and_tag = query_params + (t,)
            if use_query_limit:
                try:
                    res = run_sql_with_limit(query, query_params_and_tag, wildcard_limit=wl)
                except InvenioDbQueryWildcardLimitError, excp:
                    res = excp.res
                    limit_reached = 1 # set the limit reached flag to true
            else:
                res = run_sql(query, query_params_and_tag)
        # fill the result set:
        for id_bibrec in res:
            if id_bibrec[0]:
                l.append(id_bibrec[0])
    # check no of hits found:
    nb_hits = len(l)
    # okay, return result set:
    set = intbitset(l)
    #check to see if the query limit was reached
    if limit_reached:
        #raise an exception, so we can print a nice message to the user
        raise InvenioWebSearchWildcardLimitError(set)
    return set

def search_unit_in_solr(p, f=None, m=None):
    """
    Query the Solr full-text index and return an intbitset corresponding
    to the result.  Parameters (p,f,m) are usual search unit ones.
    """
    if m and (m == 'a' or m == 'r'): # phrase/regexp query
        if p.startswith('%') and p.endswith('%'):
            p = p[1:-1] # fix for partial phrase
        p = '"' + p + '"'
    return solr_get_bitset(p, CFG_SOLR_URL)

def search_unit_in_bibrec(datetext1, datetext2, type='c'):
    """
    Return hitset of recIDs found that were either created or modified
    (according to 'type' arg being 'c' or 'm') from datetext1 until datetext2, inclusive.
    Does not pay attention to pattern, collection, anything.  Useful
    to intersect later on with the 'real' query.
    """
    set = intbitset()
    if type.startswith("m"):
        type = "modification_date"
    else:
        type = "creation_date" # by default we are searching for creation dates

    parts = datetext1.split('->')
    if len(parts) > 1 and datetext1 == datetext2:
        datetext1 = parts[0]
        datetext2 = parts[1]

    if datetext1 == datetext2:
        res = run_sql("SELECT id FROM bibrec WHERE %s LIKE %%s" % (type,),
                      (datetext1 + '%',))
    else:
        res = run_sql("SELECT id FROM bibrec WHERE %s>=%%s AND %s<=%%s" % (type, type),
                      (datetext1, datetext2))
    for row in res:
        set += row[0]
    return set

def search_unit_by_times_cited(p):
    """
    Return histset of recIDs found that are cited P times.
    Usually P looks like '10->23'.
    """
    numstr = '"'+p+'"'
    #this is sort of stupid but since we may need to
    #get the records that do _not_ have cites, we have to
    #know the ids of all records, too
    #but this is needed only if bsu_p is 0 or 0 or 0->0
    allrecs = []
    if p == 0 or p == "0" or \
       p.startswith("0->") or p.endswith("->0"):
        allrecs = intbitset(run_sql("SELECT id FROM bibrec"))
    return get_records_with_num_cites(numstr, allrecs)

def search_unit_refersto(query):
    """
    Search for records satisfying the query (e.g. author:ellis) and
    return list of records referred to by these records.
    """
    if query:
        ahitset = search_pattern(p=query)
        if ahitset:
            return get_refersto_hitset(ahitset)
        else:
            return intbitset([])
    else:
        return intbitset([])

def search_unit_citedby(query):
    """
    Search for records satisfying the query (e.g. author:ellis) and
    return list of records cited by these records.
    """
    if query:
        ahitset = search_pattern(p=query)
        if ahitset:
            return get_citedby_hitset(ahitset)
        else:
            return intbitset([])
    else:
        return intbitset([])

def intersect_results_with_collrecs(req, hitset_in_any_collection, colls, ap=0, of="hb", verbose=0, ln=CFG_SITE_LANG, display_nearest_terms_box=True):
    """Return dict of hitsets given by intersection of hitset with the collection universes."""
    _ = gettext_set_language(ln)

    # search stage 4: intersect with the collection universe:
    if verbose and of.startswith("h"):
        t1 = os.times()[4]
    results = {}
    results_nbhits = 0
    for coll in colls:
        results[coll] = hitset_in_any_collection & get_collection_reclist(coll)
        results_nbhits += len(results[coll])
    if results_nbhits == 0:
        # no hits found, try to search in Home:
        results_in_Home = hitset_in_any_collection & get_collection_reclist(CFG_SITE_NAME)
        if len(results_in_Home) > 0:
            # some hits found in Home, so propose this search:
            if of.startswith("h") and display_nearest_terms_box:
                url = websearch_templates.build_search_url(req.argd, cc=CFG_SITE_NAME, c=[])
                print_warning(req, _("No match found in collection %(x_collection)s. Other public collections gave %(x_url_open)s%(x_nb_hits)d hits%(x_url_close)s.") %\
                              {'x_collection': '<em>' + string.join([get_coll_i18nname(coll, ln, False) for coll in colls], ', ') + '</em>',
                               'x_url_open': '<a class="nearestterms" href="%s">' % (url),
                               'x_nb_hits': len(results_in_Home),
                               'x_url_close': '</a>'})
            results = {}
        else:
            # no hits found in Home, recommend different search terms:
            if of.startswith("h") and display_nearest_terms_box:
                print_warning(req, _("No public collection matched your query. "
                                     "If you were looking for a non-public document, please choose "
                                     "the desired restricted collection first."))
            results = {}
    if verbose and of.startswith("h"):
        t2 = os.times()[4]
        print_warning(req, "Search stage 4: intersecting with collection universe gave %d hits." % results_nbhits)
        print_warning(req, "Search stage 4: execution took %.2f seconds." % (t2 - t1))
    return results

def intersect_results_with_hitset(req, results, hitset, ap=0, aptext="", of="hb"):
    """Return intersection of search 'results' (a dict of hitsets
       with collection as key) with the 'hitset', i.e. apply
       'hitset' intersection to each collection within search
       'results'.

       If the final 'results' set is to be empty, and 'ap'
       (approximate pattern) is true, and then print the `warningtext'
       and return the original 'results' set unchanged.  If 'ap' is
       false, then return empty results set.
    """
    if ap:
        results_ap = copy.deepcopy(results)
    else:
        results_ap = {} # will return empty dict in case of no hits found
    nb_total = 0
    for coll in results.keys():
        results[coll].intersection_update(hitset)
        nb_total += len(results[coll])
    if nb_total == 0:
        if of.startswith("h"):
            print_warning(req, aptext)
        results = results_ap
    return results

def create_similarly_named_authors_link_box(author_name, ln=CFG_SITE_LANG):
    """Return a box similar to ``Not satisfied...'' one by proposing
       author searches for similar names.  Namely, take AUTHOR_NAME
       and the first initial of the firstame (after comma) and look
       into author index whether authors with e.g. middle names exist.
       Useful mainly for CERN Library that sometimes contains name
       forms like Ellis-N, Ellis-Nick, Ellis-Nicolas all denoting the
       same person.  The box isn't proposed if no similarly named
       authors are found to exist.
    """
    # return nothing if not configured:
    if CFG_WEBSEARCH_CREATE_SIMILARLY_NAMED_AUTHORS_LINK_BOX == 0:
        return ""
    # return empty box if there is no initial:
    if re.match(r'[^ ,]+, [^ ]', author_name) is None:
        return ""
    # firstly find name comma initial:
    author_name_to_search = re.sub(r'^([^ ,]+, +[^ ,]).*$', '\\1', author_name)

    # secondly search for similar name forms:
    similar_author_names = {}
    for name in author_name_to_search, strip_accents(author_name_to_search):
        for tag in get_field_tags("author"):
            # deduce into which bibxxx table we will search:
            digit1, digit2 = int(tag[0]), int(tag[1])
            bx = "bib%d%dx" % (digit1, digit2)
            bibx = "bibrec_bib%d%dx" % (digit1, digit2)
            if len(tag) != 6 or tag[-1:]=='%':
                # only the beginning of field 't' is defined, so add wildcard character:
                res = run_sql("""SELECT bx.value FROM %s AS bx
                                  WHERE bx.value LIKE %%s AND bx.tag LIKE %%s""" % bx,
                              (name + "%", tag + "%"))
            else:
                res = run_sql("""SELECT bx.value FROM %s AS bx
                                  WHERE bx.value LIKE %%s AND bx.tag=%%s""" % bx,
                              (name + "%", tag))
            for row in res:
                similar_author_names[row[0]] = 1
    # remove the original name and sort the list:
    try:
        del similar_author_names[author_name]
    except KeyError:
        pass
    # thirdly print the box:
    out = ""
    if similar_author_names:
        out_authors = similar_author_names.keys()
        out_authors.sort()

        tmp_authors = []
        for out_author in out_authors:
            nbhits = get_nbhits_in_bibxxx(out_author, "author")
            if nbhits:
                tmp_authors.append((out_author, nbhits))
        out += websearch_templates.tmpl_similar_author_names(
                 authors=tmp_authors, ln=ln)

    return out

def create_nearest_terms_box(urlargd, p, f, t='w', n=5, ln=CFG_SITE_LANG, intro_text_p=True):
    """Return text box containing list of 'n' nearest terms above/below 'p'
       for the field 'f' for matching type 't' (words/phrases) in
       language 'ln'.
       Propose new searches according to `urlargs' with the new words.
       If `intro_text_p' is true, then display the introductory message,
       otherwise print only the nearest terms in the box content.
    """
    # load the right message language
    _ = gettext_set_language(ln)

    out = ""
    nearest_terms = []
    if not p: # sanity check
        p = "."
    if p.startswith('%') and p.endswith('%'):
        p = p[1:-1] # fix for partial phrase
    index_id = get_index_id_from_field(f)
    if f == 'fulltext':
        if CFG_SOLR_URL:
            return _("No match found, please enter different search terms.")
        else:
            # FIXME: workaround for not having native phrase index yet
            t = 'w'
    # special indexes:
    if f == 'refersto':
        return _("There are no records referring to %s.") % cgi.escape(p)
    if f == 'citedby':
        return _("There are no records cited by %s.") % cgi.escape(p)
    # look for nearest terms:
    if t == 'w':
        nearest_terms = get_nearest_terms_in_bibwords(p, f, n, n)
        if not nearest_terms:
            return _("No word index is available for %s.") % \
                   ('<em>' + cgi.escape(get_field_i18nname(get_field_name(f) or f, ln, False)) + '</em>')
    else:
        nearest_terms = []
        if index_id:
            nearest_terms = get_nearest_terms_in_idxphrase(p, index_id, n, n)
        if f == 'datecreated' or f == 'datemodified':
            nearest_terms = get_nearest_terms_in_bibrec(p, f, n, n)
        if not nearest_terms:
            nearest_terms = get_nearest_terms_in_bibxxx(p, f, n, n)
        if not nearest_terms:
            return _("No phrase index is available for %s.") % \
                   ('<em>' + cgi.escape(get_field_i18nname(get_field_name(f) or f, ln, False)) + '</em>')

    terminfo = []
    for term in nearest_terms:
        if t == 'w':
            hits = get_nbhits_in_bibwords(term, f)
        else:
            if index_id:
                hits = get_nbhits_in_idxphrases(term, f)
            elif f == 'datecreated' or f == 'datemodified':
                hits = get_nbhits_in_bibrec(term, f)
            else:
                hits = get_nbhits_in_bibxxx(term, f)

        argd = {}
        argd.update(urlargd)

        # check which fields contained the requested parameter, and replace it.
        for (px, fx) in ('p', 'f'), ('p1', 'f1'), ('p2', 'f2'), ('p3', 'f3'):
            if px in argd:
                argd_px = argd[px]
                if t == 'w':
                    # p was stripped of accents, to do the same:
                    argd_px = strip_accents(argd_px)
                if f == argd[fx] or f == "anyfield" or f == "":
                    if string.find(argd_px, p) > -1:
                        argd[px] = string.replace(argd_px, p, term)
                        break
                else:
                    if string.find(argd_px, f+':'+p) > -1:
                        if string.find(term.strip(), ' ') > -1:
                            term = '"' + term + '"'
                        argd[px] = string.replace(argd_px, f+':'+p, f+':'+term)
                        break
                    elif string.find(argd_px, f+':"'+p+'"') > -1:
                        argd[px] = string.replace(argd_px, f+':"'+p+'"', f+':"'+term+'"')
                        break
                    elif string.find(argd_px, f+':\''+p+'\'') > -1:
                        argd[px] = string.replace(argd_px, f+':\''+p+'\'', f+':\''+term+'\'')
                        break

        terminfo.append((term, hits, argd))

    intro = ""
    if intro_text_p: # add full leading introductory text
        if f:
            intro = _("Search term %(x_term)s inside index %(x_index)s did not match any record. Nearest terms in any collection are:") % \
                     {'x_term': "<em>" + cgi.escape(p.startswith("%") and p.endswith("%") and p[1:-1] or p) + "</em>",
                      'x_index': "<em>" + cgi.escape(get_field_i18nname(get_field_name(f) or f, ln, False)) + "</em>"}
        else:
            intro = _("Search term %s did not match any record. Nearest terms in any collection are:") % \
                     ("<em>" + cgi.escape(p.startswith("%") and p.endswith("%") and p[1:-1] or p) + "</em>")

    return websearch_templates.tmpl_nearest_term_box(p=p, ln=ln, f=f, terminfo=terminfo,
                                                     intro=intro)

def get_nearest_terms_in_bibwords(p, f, n_below, n_above):
    """Return list of +n -n nearest terms to word `p' in index for field `f'."""
    nearest_words = [] # will hold the (sorted) list of nearest words to return
    # deduce into which bibwordsX table we will search:
    bibwordsX = "idxWORD%02dF" % get_index_id_from_field("anyfield")
    if f:
        index_id = get_index_id_from_field(f)
        if index_id:
            bibwordsX = "idxWORD%02dF" % index_id
        else:
            return nearest_words
    # firstly try to get `n' closest words above `p':
    res = run_sql("SELECT term FROM %s WHERE term<%%s ORDER BY term DESC LIMIT %%s" % bibwordsX,
                  (p, n_above))
    for row in res:
        nearest_words.append(row[0])
    nearest_words.reverse()
    # secondly insert given word `p':
    nearest_words.append(p)
    # finally try to get `n' closest words below `p':
    res = run_sql("SELECT term FROM %s WHERE term>%%s ORDER BY term ASC LIMIT %%s" % bibwordsX,
                  (p, n_below))
    for row in res:
        nearest_words.append(row[0])
    return nearest_words

def get_nearest_terms_in_idxphrase(p, index_id, n_below, n_above):
    """Browse (-n_above, +n_below) closest bibliographic phrases
       for the given pattern p in the given field idxPHRASE table,
       regardless of collection.
       Return list of [phrase1, phrase2, ... , phrase_n]."""
    if CFG_INSPIRE_SITE and index_id in (3, 15): # FIXME: workaround due to new fuzzy index
        return [p,]
    idxphraseX = "idxPHRASE%02dF" % index_id
    res_above = run_sql("SELECT term FROM %s WHERE term<%%s ORDER BY term DESC LIMIT %%s" % idxphraseX, (p, n_above))
    res_above = map(lambda x: x[0], res_above)
    res_above.reverse()

    res_below = run_sql("SELECT term FROM %s WHERE term>=%%s ORDER BY term ASC LIMIT %%s" % idxphraseX, (p, n_below))
    res_below = map(lambda x: x[0], res_below)

    return res_above + res_below

def get_nearest_terms_in_idxphrase_with_collection(p, index_id, n_below, n_above, collection):
    """Browse (-n_above, +n_below) closest bibliographic phrases
       for the given pattern p in the given field idxPHRASE table,
       considering the collection (intbitset).
       Return list of [(phrase1, hitset), (phrase2, hitset), ... , (phrase_n, hitset)]."""
    idxphraseX = "idxPHRASE%02dF" % index_id
    res_above = run_sql("SELECT term,hitlist FROM %s WHERE term<%%s ORDER BY term DESC LIMIT %%s" % idxphraseX, (p, n_above * 3))
    res_above = [(term, intbitset(hitlist) & collection) for term, hitlist in res_above]
    res_above = [(term, len(hitlist)) for term, hitlist in res_above if hitlist]

    res_below = run_sql("SELECT term,hitlist FROM %s WHERE term>=%%s ORDER BY term ASC LIMIT %%s" % idxphraseX, (p, n_below * 3))
    res_below = [(term, intbitset(hitlist) & collection) for term, hitlist in res_below]
    res_below = [(term, len(hitlist)) for term, hitlist in res_below if hitlist]

    res_above.reverse()
    return res_above[-n_above:] + res_below[:n_below]


def get_nearest_terms_in_bibxxx(p, f, n_below, n_above):
    """Browse (-n_above, +n_below) closest bibliographic phrases
       for the given pattern p in the given field f, regardless
       of collection.
       Return list of [phrase1, phrase2, ... , phrase_n]."""
    ## determine browse field:
    if not f and string.find(p, ":") > 0: # does 'p' contain ':'?
        f, p = string.split(p, ":", 1)

    # FIXME: quick hack for the journal index
    if f == 'journal':
        return get_nearest_terms_in_bibwords(p, f, n_below, n_above)

    ## We are going to take max(n_below, n_above) as the number of
    ## values to ferch from bibXXx.  This is needed to work around
    ## MySQL UTF-8 sorting troubles in 4.0.x.  Proper solution is to
    ## use MySQL 4.1.x or our own idxPHRASE in the future.

    index_id = get_index_id_from_field(f)
    if index_id:
        return get_nearest_terms_in_idxphrase(p, index_id, n_below, n_above)

    n_fetch = 2*max(n_below, n_above)
    ## construct 'tl' which defines the tag list (MARC tags) to search in:
    tl = []
    if str(f[0]).isdigit() and str(f[1]).isdigit():
        tl.append(f) # 'f' seems to be okay as it starts by two digits
    else:
        # deduce desired MARC tags on the basis of chosen 'f'
        tl = get_field_tags(f)
    ## start browsing to fetch list of hits:
    browsed_phrases = {} # will hold {phrase1: 1, phrase2: 1, ..., phraseN: 1} dict of browsed phrases (to make them unique)
    # always add self to the results set:
    browsed_phrases[p.startswith("%") and p.endswith("%") and p[1:-1] or p] = 1
    for t in tl:
        # deduce into which bibxxx table we will search:
        digit1, digit2 = int(t[0]), int(t[1])
        bx = "bib%d%dx" % (digit1, digit2)
        bibx = "bibrec_bib%d%dx" % (digit1, digit2)
        # firstly try to get `n' closest phrases above `p':
        if len(t) != 6 or t[-1:]=='%': # only the beginning of field 't' is defined, so add wildcard character:
            res = run_sql("""SELECT bx.value FROM %s AS bx
                              WHERE bx.value<%%s AND bx.tag LIKE %%s
                              ORDER BY bx.value DESC LIMIT %%s""" % bx,
                          (p, t + "%", n_fetch))
        else:
            res = run_sql("""SELECT bx.value FROM %s AS bx
                              WHERE bx.value<%%s AND bx.tag=%%s
                              ORDER BY bx.value DESC LIMIT %%s""" % bx,
                          (p, t, n_fetch))
        for row in res:
            browsed_phrases[row[0]] = 1
        # secondly try to get `n' closest phrases equal to or below `p':
        if len(t) != 6 or t[-1:]=='%': # only the beginning of field 't' is defined, so add wildcard character:
            res = run_sql("""SELECT bx.value FROM %s AS bx
                              WHERE bx.value>=%%s AND bx.tag LIKE %%s
                              ORDER BY bx.value ASC LIMIT %%s""" % bx,
                          (p, t + "%", n_fetch))
        else:
            res = run_sql("""SELECT bx.value FROM %s AS bx
                              WHERE bx.value>=%%s AND bx.tag=%%s
                              ORDER BY bx.value ASC LIMIT %%s""" % bx,
                          (p, t, n_fetch))
        for row in res:
            browsed_phrases[row[0]] = 1
    # select first n words only: (this is needed as we were searching
    # in many different tables and so aren't sure we have more than n
    # words right; this of course won't be needed when we shall have
    # one ACC table only for given field):
    phrases_out = browsed_phrases.keys()
    phrases_out.sort(lambda x, y: cmp(string.lower(strip_accents(x)),
                                      string.lower(strip_accents(y))))
    # find position of self:
    try:
        idx_p = phrases_out.index(p)
    except:
        idx_p = len(phrases_out)/2
    # return n_above and n_below:
    return phrases_out[max(0, idx_p-n_above):idx_p+n_below]

def get_nearest_terms_in_bibrec(p, f, n_below, n_above):
    """Return list of nearest terms and counts from bibrec table.
    p is usually a date, and f either datecreated or datemodified.

    Note: below/above count is very approximative, not really respected.
    """
    col = 'creation_date'
    if f == 'datemodified':
        col = 'modification_date'
    res_above = run_sql("""SELECT DATE_FORMAT(%s,'%%%%Y-%%%%m-%%%%d %%%%H:%%%%i:%%%%s')
                             FROM bibrec WHERE %s < %%s
                            ORDER BY %s DESC LIMIT %%s""" % (col, col, col),
                        (p, n_above))
    res_below = run_sql("""SELECT DATE_FORMAT(%s,'%%%%Y-%%%%m-%%%%d %%%%H:%%%%i:%%%%s')
                             FROM bibrec WHERE %s > %%s
                            ORDER BY %s ASC LIMIT %%s""" % (col, col, col),
                        (p, n_below))
    out = set([])
    for row in res_above:
        out.add(row[0])
    for row in res_below:
        out.add(row[0])
    out_list = list(out)
    out_list.sort()
    return list(out_list)

def get_nbhits_in_bibrec(term, f):
    """Return number of hits in bibrec table.  term is usually a date,
    and f is either 'datecreated' or 'datemodified'."""
    col = 'creation_date'
    if f == 'datemodified':
        col = 'modification_date'
    res = run_sql("SELECT COUNT(*) FROM bibrec WHERE %s LIKE %%s" % (col,),
                  (term + '%',))
    return res[0][0]

def get_nbhits_in_bibwords(word, f):
    """Return number of hits for word 'word' inside words index for field 'f'."""
    out = 0
    # deduce into which bibwordsX table we will search:
    bibwordsX = "idxWORD%02dF" % get_index_id_from_field("anyfield")
    if f:
        index_id = get_index_id_from_field(f)
        if index_id:
            bibwordsX = "idxWORD%02dF" % index_id
        else:
            return 0
    if word:
        res = run_sql("SELECT hitlist FROM %s WHERE term=%%s" % bibwordsX,
                      (word,))
        for hitlist in res:
            out += len(intbitset(hitlist[0]))
    return out

def get_nbhits_in_idxphrases(word, f):
    """Return number of hits for word 'word' inside phrase index for field 'f'."""
    out = 0
    # deduce into which bibwordsX table we will search:
    idxphraseX = "idxPHRASE%02dF" % get_index_id_from_field("anyfield")
    if f:
        index_id = get_index_id_from_field(f)
        if index_id:
            idxphraseX = "idxPHRASE%02dF" % index_id
        else:
            return 0
    if word:
        res = run_sql("SELECT hitlist FROM %s WHERE term=%%s" % idxphraseX,
                      (word,))
        for hitlist in res:
            out += len(intbitset(hitlist[0]))
    return out

def get_nbhits_in_bibxxx(p, f):
    """Return number of hits for word 'word' inside words index for field 'f'."""
    ## determine browse field:
    if not f and string.find(p, ":") > 0: # does 'p' contain ':'?
        f, p = string.split(p, ":", 1)

    # FIXME: quick hack for the journal index
    if f == 'journal':
        return get_nbhits_in_bibwords(p, f)

    ## construct 'tl' which defines the tag list (MARC tags) to search in:
    tl = []
    if str(f[0]).isdigit() and str(f[1]).isdigit():
        tl.append(f) # 'f' seems to be okay as it starts by two digits
    else:
        # deduce desired MARC tags on the basis of chosen 'f'
        tl = get_field_tags(f)
    # start searching:
    recIDs = {} # will hold dict of {recID1: 1, recID2: 1, ..., }  (unique recIDs, therefore)
    for t in tl:
        # deduce into which bibxxx table we will search:
        digit1, digit2 = int(t[0]), int(t[1])
        bx = "bib%d%dx" % (digit1, digit2)
        bibx = "bibrec_bib%d%dx" % (digit1, digit2)
        if len(t) != 6 or t[-1:]=='%': # only the beginning of field 't' is defined, so add wildcard character:
            res = run_sql("""SELECT bibx.id_bibrec FROM %s AS bibx, %s AS bx
                              WHERE bx.value=%%s AND bx.tag LIKE %%s
                                AND bibx.id_bibxxx=bx.id""" % (bibx, bx),
                          (p, t + "%"))
        else:
            res = run_sql("""SELECT bibx.id_bibrec FROM %s AS bibx, %s AS bx
                              WHERE bx.value=%%s AND bx.tag=%%s
                                AND bibx.id_bibxxx=bx.id""" % (bibx, bx),
                          (p, t))
        for row in res:
            recIDs[row[0]] = 1
    return len(recIDs)

def get_mysql_recid_from_aleph_sysno(sysno):
    """Returns DB's recID for ALEPH sysno passed in the argument (e.g. "002379334CER").
       Returns None in case of failure."""
    out = None
    res = run_sql("""SELECT bb.id_bibrec FROM bibrec_bib97x AS bb, bib97x AS b
                      WHERE b.value=%s AND b.tag='970__a' AND bb.id_bibxxx=b.id""",
                  (sysno,))
    if res:
        out = res[0][0]
    return out

def guess_primary_collection_of_a_record(recID):
    """Return primary collection name a record recid belongs to, by
       testing 980 identifier.
       May lead to bad guesses when a collection is defined dynamically
       via dbquery.
       In that case, return 'CFG_SITE_NAME'."""
    out = CFG_SITE_NAME
    dbcollids = get_fieldvalues(recID, "980__a")
    for dbcollid in dbcollids:
        variants = ("collection:" + dbcollid,
                    'collection:"' + dbcollid + '"',
                    "980__a:" + dbcollid,
                    '980__a:"' + dbcollid + '"')
        res = run_sql("SELECT name FROM collection WHERE dbquery IN (%s,%s,%s,%s)", variants)
        if res:
            out = res[0][0]
            break
    if CFG_CERN_SITE:
        # dirty hack for ATLAS collections at CERN:
        if out in ('ATLAS Communications', 'ATLAS Internal Notes'):
            for alternative_collection in ('ATLAS Communications Physics',
                                           'ATLAS Communications General',
                                           'ATLAS Internal Notes Physics',
                                           'ATLAS Internal Notes General',):
                if recID in get_collection_reclist(alternative_collection):
                    out = alternative_collection
                    break
    return out

_re_collection_url = re.compile('/collection/(.+)')
def guess_collection_of_a_record(recID, referer=None, recreate_cache_if_needed=True):
    """Return collection name a record recid belongs to, by first testing
       the referer URL if provided and otherwise returning the
       primary collection."""
    if referer:
        dummy, hostname, path, dummy, query, dummy = urlparse.urlparse(referer)
        #requests can come from different invenio installations, with different collections
        if CFG_SITE_URL.find(hostname) < 0:
            return guess_primary_collection_of_a_record(recID)
        g = _re_collection_url.match(path)
        if g:
            name = urllib.unquote_plus(g.group(1))
            #check if this collection actually exist (also normalize the name if case-insensitive)
            name = get_coll_normalised_name(name)
            if name and recID in get_collection_reclist(name):
                return name
        elif path.startswith('/search'):
            if recreate_cache_if_needed:
                collection_reclist_cache.recreate_cache_if_needed()
            query = cgi.parse_qs(query)
            for name in query.get('cc', []) + query.get('c', []):
                name = get_coll_normalised_name(name)
                if name and recID in get_collection_reclist(name, recreate_cache_if_needed=False):
                    return name
    return guess_primary_collection_of_a_record(recID)

def is_record_in_any_collection(recID, recreate_cache_if_needed=True):
    """Return True if the record belongs to at least one collection. This is a
    good, although not perfect, indicator to guess if webcoll has already run
    after this record has been entered into the system.
    """
    if recreate_cache_if_needed:
        collection_reclist_cache.recreate_cache_if_needed()
    for name in collection_reclist_cache.cache.keys():
        if recID in get_collection_reclist(name, recreate_cache_if_needed=False):
            return True
    return False

def get_all_collections_of_a_record(recID, recreate_cache_if_needed=True):
    """Return all the collection names a record belongs to.
    Note this function is O(n_collections)."""
    ret = []
    if recreate_cache_if_needed:
        collection_reclist_cache.recreate_cache_if_needed()
    for name in collection_reclist_cache.cache.keys():
        if recID in get_collection_reclist(name, recreate_cache_if_needed=False):
            ret.append(name)
    return ret

def get_tag_name(tag_value, prolog="", epilog=""):
    """Return tag name from the known tag value, by looking up the 'tag' table.
       Return empty string in case of failure.
       Example: input='100__%', output=first author'."""
    out = ""
    res = run_sql("SELECT name FROM tag WHERE value=%s", (tag_value,))
    if res:
        out = prolog + res[0][0] + epilog
    return out

def get_fieldcodes():
    """Returns a list of field codes that may have been passed as 'search options' in URL.
       Example: output=['subject','division']."""
    out = []
    res = run_sql("SELECT DISTINCT(code) FROM field")
    for row in res:
        out.append(row[0])
    return out

def get_field_name(code):
    """Return the corresponding field_name given the field code.
    e.g. reportnumber -> report number."""
    res = run_sql("SELECT name FROM field WHERE code=%s", (code, ))
    if res:
        return res[0][0]
    else:
        return ""

def get_field_tags(field):
    """Returns a list of MARC tags for the field code 'field'.
       Returns empty list in case of error.
       Example: field='author', output=['100__%','700__%']."""
    out = []
    query = """SELECT t.value FROM tag AS t, field_tag AS ft, field AS f
                WHERE f.code=%s AND ft.id_field=f.id AND t.id=ft.id_tag
                ORDER BY ft.score DESC"""
    res = run_sql(query, (field, ))
    for val in res:
        out.append(val[0])
    return out

def get_fieldvalues_alephseq_like(recID, tags_in, can_see_hidden=False):
    """Return buffer of ALEPH sequential-like textual format with fields found
       in the list TAGS_IN for record RECID.

       If can_see_hidden is True, just print everything.  Otherwise hide fields
       from CFG_BIBFORMAT_HIDDEN_TAGS.
    """

    out = ""
    if type(tags_in) is not list:
        tags_in = [tags_in,]
    if len(tags_in) == 1 and len(tags_in[0]) == 6:
        ## case A: one concrete subfield asked, so print its value if found
        ##         (use with care: can mislead if field has multiple occurrences)
        out += string.join(get_fieldvalues(recID, tags_in[0]),"\n")
    else:
        ## case B: print our "text MARC" format; works safely all the time
        # find out which tags to output:
        dict_of_tags_out = {}
        if not tags_in:
            for i in range(0, 10):
                for j in range(0, 10):
                    dict_of_tags_out["%d%d%%" % (i, j)] = 1
        else:
            for tag in tags_in:
                if len(tag) == 0:
                    for i in range(0, 10):
                        for j in range(0, 10):
                            dict_of_tags_out["%d%d%%" % (i, j)] = 1
                elif len(tag) == 1:
                    for j in range(0, 10):
                        dict_of_tags_out["%s%d%%" % (tag, j)] = 1
                elif len(tag) < 5:
                    dict_of_tags_out["%s%%" % tag] = 1
                elif tag >= 6:
                    dict_of_tags_out[tag[0:5]] = 1
        tags_out = dict_of_tags_out.keys()
        tags_out.sort()
        # search all bibXXx tables as needed:
        for tag in tags_out:
            digits = tag[0:2]
            try:
                intdigits = int(digits)
                if intdigits < 0 or intdigits > 99:
                    raise ValueError
            except ValueError:
                # invalid tag value asked for
                continue
            if tag.startswith("001") or tag.startswith("00%"):
                if out:
                    out += "\n"
                out += "%09d %s %d" % (recID, "001__", recID)
            bx = "bib%sx" % digits
            bibx = "bibrec_bib%sx" % digits
            query = "SELECT b.tag,b.value,bb.field_number FROM %s AS b, %s AS bb "\
                    "WHERE bb.id_bibrec=%%s AND b.id=bb.id_bibxxx AND b.tag LIKE %%s"\
                    "ORDER BY bb.field_number, b.tag ASC" % (bx, bibx)
            res = run_sql(query, (recID, str(tag)+'%'))
            # go through fields:
            field_number_old = -999
            field_old = ""
            for row in res:
                field, value, field_number = row[0], row[1], row[2]
                ind1, ind2 = field[3], field[4]
                printme = True
                #check the stuff in hiddenfields
                if not can_see_hidden:
                    for htag in CFG_BIBFORMAT_HIDDEN_TAGS:
                        ltag = len(htag)
                        samelenfield = field[0:ltag]
                        if samelenfield == htag:
                            printme = False
                if ind1 == "_":
                    ind1 = ""
                if ind2 == "_":
                    ind2 = ""
                # print field tag
                if printme:
                    if field_number != field_number_old or field[:-1] != field_old[:-1]:
                        if out:
                            out += "\n"
                        out += "%09d %s " % (recID, field[:5])
                        field_number_old = field_number
                        field_old = field
                    # print subfield value
                    if field[0:2] == "00" and field[-1:] == "_":
                        out += value
                    else:
                        out += "$$%s%s" % (field[-1:], value)
    return out

def record_exists(recID):
    """Return 1 if record RECID exists.
       Return 0 if it doesn't exist.
       Return -1 if it exists but is marked as deleted.
    """
    out = 0
    res = run_sql("SELECT id FROM bibrec WHERE id=%s", (recID,), 1)
    if res:
        try: # if recid is '123foo', mysql will return id=123, and we don't want that
            recID = int(recID)
        except ValueError:
            return 0
        # record exists; now check whether it isn't marked as deleted:
        dbcollids = get_fieldvalues(recID, "980__%")
        if ("DELETED" in dbcollids) or (CFG_CERN_SITE and "DUMMY" in dbcollids):
            out = -1 # exists, but marked as deleted
        else:
            out = 1 # exists fine
    return out

def record_empty(recID):
    """
    Is this record empty, e.g. has only 001, waiting for integration?

    @param recID: the record identifier.
    @type recID: int
    @return: 1 if the record is empty, 0 otherwise.
    @rtype: int
    """
    record = get_record(recID)
    if record is None or len(record) < 2:
        return 1
    else:
        return 0

def record_public_p(recID, recreate_cache_if_needed=True):
    """Return 1 if the record is public, i.e. if it can be found in the Home collection.
       Return 0 otherwise.
    """
    return recID in get_collection_reclist(CFG_SITE_NAME, recreate_cache_if_needed=recreate_cache_if_needed)

def get_creation_date(recID, fmt="%Y-%m-%d"):
    "Returns the creation date of the record 'recID'."
    out = ""
    res = run_sql("SELECT DATE_FORMAT(creation_date,%s) FROM bibrec WHERE id=%s", (fmt, recID), 1)
    if res:
        out = res[0][0]
    return out

def get_modification_date(recID, fmt="%Y-%m-%d"):
    "Returns the date of last modification for the record 'recID'."
    out = ""
    res = run_sql("SELECT DATE_FORMAT(modification_date,%s) FROM bibrec WHERE id=%s", (fmt, recID), 1)
    if res:
        out = res[0][0]
    return out

def print_warning(req, msg, msg_type='', prologue='<br />', epilogue='<br />'):
    "Prints warning message and flushes output."
    if req and msg:
        req.write(websearch_templates.tmpl_print_warning(
                   msg = msg,
                   type = msg_type,
                   prologue = prologue,
                   epilogue = epilogue,
                 ))
        return

def print_search_info(p, f, sf, so, sp, rm, of, ot, collection=CFG_SITE_NAME, nb_found=-1, jrec=1, rg=10,
                      aas=0, ln=CFG_SITE_LANG, p1="", p2="", p3="", f1="", f2="", f3="", m1="", m2="", m3="", op1="", op2="",
                      sc=1, pl_in_url="",
                      d1y=0, d1m=0, d1d=0, d2y=0, d2m=0, d2d=0, dt="",
                      cpu_time=-1, middle_only=0, em=""):
    """Prints stripe with the information on 'collection' and 'nb_found' results and CPU time.
       Also, prints navigation links (beg/next/prev/end) inside the results set.
       If middle_only is set to 1, it will only print the middle box information (beg/netx/prev/end/etc) links.
       This is suitable for displaying navigation links at the bottom of the search results page."""

    if em != '' and EM_REPOSITORY["search_info"] not in em:
        return ""
    # sanity check:
    if jrec < 1:
        jrec = 1
    if jrec > nb_found:
        jrec = max(nb_found-rg+1, 1)

    return websearch_templates.tmpl_print_search_info(
             ln = ln,
             collection = collection,
             aas = aas,
             collection_name = get_coll_i18nname(collection, ln, False),
             collection_id = get_colID(collection),
             middle_only = middle_only,
             rg = rg,
             nb_found = nb_found,
             sf = sf,
             so = so,
             rm = rm,
             of = of,
             ot = ot,
             p = p,
             f = f,
             p1 = p1,
             p2 = p2,
             p3 = p3,
             f1 = f1,
             f2 = f2,
             f3 = f3,
             m1 = m1,
             m2 = m2,
             m3 = m3,
             op1 = op1,
             op2 = op2,
             pl_in_url = pl_in_url,
             d1y = d1y,
             d1m = d1m,
             d1d = d1d,
             d2y = d2y,
             d2m = d2m,
             d2d = d2d,
             dt = dt,
             jrec = jrec,
             sc = sc,
             sp = sp,
             all_fieldcodes = get_fieldcodes(),
             cpu_time = cpu_time,
           )

def print_hosted_search_info(p, f, sf, so, sp, rm, of, ot, collection=CFG_SITE_NAME, nb_found=-1, jrec=1, rg=10,
                      aas=0, ln=CFG_SITE_LANG, p1="", p2="", p3="", f1="", f2="", f3="", m1="", m2="", m3="", op1="", op2="",
                      sc=1, pl_in_url="",
                      d1y=0, d1m=0, d1d=0, d2y=0, d2m=0, d2d=0, dt="",
                      cpu_time=-1, middle_only=0, em=""):
    """Prints stripe with the information on 'collection' and 'nb_found' results and CPU time.
       Also, prints navigation links (beg/next/prev/end) inside the results set.
       If middle_only is set to 1, it will only print the middle box information (beg/netx/prev/end/etc) links.
       This is suitable for displaying navigation links at the bottom of the search results page."""

    if em != '' and EM_REPOSITORY["search_info"] not in em:
        return ""

    # sanity check:
    if jrec < 1:
        jrec = 1
    if jrec > nb_found:
        jrec = max(nb_found-rg+1, 1)

    return websearch_templates.tmpl_print_hosted_search_info(
             ln = ln,
             collection = collection,
             aas = aas,
             collection_name = get_coll_i18nname(collection, ln, False),
             collection_id = get_colID(collection),
             middle_only = middle_only,
             rg = rg,
             nb_found = nb_found,
             sf = sf,
             so = so,
             rm = rm,
             of = of,
             ot = ot,
             p = p,
             f = f,
             p1 = p1,
             p2 = p2,
             p3 = p3,
             f1 = f1,
             f2 = f2,
             f3 = f3,
             m1 = m1,
             m2 = m2,
             m3 = m3,
             op1 = op1,
             op2 = op2,
             pl_in_url = pl_in_url,
             d1y = d1y,
             d1m = d1m,
             d1d = d1d,
             d2y = d2y,
             d2m = d2m,
             d2d = d2d,
             dt = dt,
             jrec = jrec,
             sc = sc,
             sp = sp,
             all_fieldcodes = get_fieldcodes(),
             cpu_time = cpu_time,
           )

def print_results_overview(colls, results_final_nb_total, results_final_nb, cpu_time, ln=CFG_SITE_LANG, ec=[], hosted_colls_potential_results_p=False, em=""):
    """Prints results overview box with links to particular collections below."""

    if em != "" and EM_REPOSITORY["overview"] not in em:
        return ""
    new_colls = []
    for coll in colls:
        new_colls.append({
                          'id': get_colID(coll),
                          'code': coll,
                          'name': get_coll_i18nname(coll, ln, False),
                         })

    return websearch_templates.tmpl_print_results_overview(
             ln = ln,
             results_final_nb_total = results_final_nb_total,
             results_final_nb = results_final_nb,
             cpu_time = cpu_time,
             colls = new_colls,
             ec = ec,
             hosted_colls_potential_results_p = hosted_colls_potential_results_p,
           )

def print_hosted_results(url_and_engine, ln=CFG_SITE_LANG, of=None, req=None, no_records_found=False, search_timed_out=False, limit=CFG_EXTERNAL_COLLECTION_MAXRESULTS, em = ""):
    """Prints the full results of a hosted collection"""

    if of.startswith("h"):
        if no_records_found:
            return "<br />No results found."
        if search_timed_out:
            return "<br />The search engine did not respond in time."

    return websearch_templates.tmpl_print_hosted_results(
        url_and_engine=url_and_engine,
        ln=ln,
        of=of,
        req=req,
        limit=limit,
        display_body = em == "" or EM_REPOSITORY["body"] in em,
        display_add_to_basket = em == "" or EM_REPOSITORY["basket"] in em)

def sort_records(req, recIDs, sort_field='', sort_order='d', sort_pattern='', verbose=0, of='hb', ln=CFG_SITE_LANG):
    """Sort records in 'recIDs' list according sort field 'sort_field' in order 'sort_order'.
       If more than one instance of 'sort_field' is found for a given record, try to choose that that is given by
       'sort pattern', for example "sort by report number that starts by CERN-PS".
       Note that 'sort_field' can be field code like 'author' or MARC tag like '100__a' directly."""

    _ = gettext_set_language(ln)

    ## check arguments:
    if not sort_field:
        return recIDs
    if len(recIDs) > CFG_WEBSEARCH_NB_RECORDS_TO_SORT:
        if of.startswith('h'):
            print_warning(req, _("Sorry, sorting is allowed on sets of up to %d records only. Using default sort order.") % CFG_WEBSEARCH_NB_RECORDS_TO_SORT, "Warning")
        return recIDs

    sort_fields = string.split(sort_field, ",")
    recIDs_dict = {}
    recIDs_out = []

    ## first deduce sorting MARC tag out of the 'sort_field' argument:
    tags = []
    for sort_field in sort_fields:
        if sort_field and str(sort_field[0:2]).isdigit():
            # sort_field starts by two digits, so this is probably a MARC tag already
            tags.append(sort_field)
        else:
            # let us check the 'field' table
            query = """SELECT DISTINCT(t.value) FROM tag AS t, field_tag AS ft, field AS f
                        WHERE f.code=%s AND ft.id_field=f.id AND t.id=ft.id_tag
                        ORDER BY ft.score DESC"""
            res = run_sql(query, (sort_field, ))
            if res:
                for row in res:
                    tags.append(row[0])
            else:
                if of.startswith('h'):
                    print_warning(req, _("Sorry, %s does not seem to be a valid sort option. Choosing title sort instead.") % cgi.escape(sort_field), "Error")
                tags.append("245__a")
    if verbose >= 3:
        print_warning(req, "Sorting by tags %s." % cgi.escape(repr(tags)))
        if sort_pattern:
            print_warning(req, "Sorting preferentially by %s." % cgi.escape(sort_pattern))

    ## check if we have sorting tag defined:
    if tags:
        # fetch the necessary field values:
        for recID in recIDs:
            val = "" # will hold value for recID according to which sort
            vals = [] # will hold all values found in sorting tag for recID
            for tag in tags:
                if CFG_CERN_SITE and tag == '773__c':
                    # CERN hack: journal sorting
                    # 773__c contains page numbers, e.g. 3-13, and we want to sort by 3, and numerically:
                    vals.extend(["%050s" % x.split("-",1)[0] for x in get_fieldvalues(recID, tag)])
                else:
                    vals.extend(get_fieldvalues(recID, tag))
            if sort_pattern:
                # try to pick that tag value that corresponds to sort pattern
                bingo = 0
                for v in vals:
                    if v.lower().startswith(sort_pattern.lower()): # bingo!
                        bingo = 1
                        val = v
                        break
                if not bingo: # sort_pattern not present, so add other vals after spaces
                    val = sort_pattern + "          " + string.join(vals)
            else:
                # no sort pattern defined, so join them all together
                val = string.join(vals)
            val = strip_accents(val.lower()) # sort values regardless of accents and case
            if recIDs_dict.has_key(val):
                recIDs_dict[val].append(recID)
            else:
                recIDs_dict[val] = [recID]
        # sort them:
        recIDs_dict_keys = recIDs_dict.keys()
        recIDs_dict_keys.sort()
        # now that keys are sorted, create output array:
        for k in recIDs_dict_keys:
            for s in recIDs_dict[k]:
                recIDs_out.append(s)
        # ascending or descending?
        if sort_order == 'a':
            recIDs_out.reverse()
        # okay, we are done
        return recIDs_out
    else:
        # good, no sort needed
        return recIDs

def print_records(req, recIDs, jrec=1, rg=10, format='hb', ot='', ln=CFG_SITE_LANG, relevances=[], relevances_prologue="(", relevances_epilogue="%%)", decompress=zlib.decompress, search_pattern='', print_records_prologue_p=True, print_records_epilogue_p=True, verbose=0, tab='', sf='', so='d', sp='', rm='', em=''):

    """
    Prints list of records 'recIDs' formatted according to 'format' in
    groups of 'rg' starting from 'jrec'.

    Assumes that the input list 'recIDs' is sorted in reverse order,
    so it counts records from tail to head.

    A value of 'rg=-9999' means to print all records: to be used with care.

    Print also list of RELEVANCES for each record (if defined), in
    between RELEVANCE_PROLOGUE and RELEVANCE_EPILOGUE.

    Print prologue and/or epilogue specific to 'format' if
    'print_records_prologue_p' and/or print_records_epilogue_p' are
    True.

    'sf' is sort field and 'rm' is ranking method that are passed here
    only for proper linking purposes: e.g. when a certain ranking
    method or a certain sort field was selected, keep it selected in
    any dynamic search links that may be printed.
    """

    if em != "" and EM_REPOSITORY["body"] not in em:
        return
    # load the right message language
    _ = gettext_set_language(ln)

    # sanity checking:
    if req is None:
        return

    # get user_info (for formatting based on user)
    if isinstance(req, cStringIO.OutputType):
        user_info = {}
    else:
        user_info = collect_user_info(req)

    if len(recIDs):
        nb_found = len(recIDs)

        if rg == -9999: # print all records
            rg = nb_found
        else:
            rg = abs(rg)
        if jrec < 1: # sanity checks
            jrec = 1
        if jrec > nb_found:
            jrec = max(nb_found-rg+1, 1)

        # will print records from irec_max to irec_min excluded:
        irec_max = nb_found - jrec
        irec_min = nb_found - jrec - rg
        if irec_min < 0:
            irec_min = -1
        if irec_max >= nb_found:
            irec_max = nb_found - 1

        #req.write("%s:%d-%d" % (recIDs, irec_min, irec_max))

        if format.startswith('x'):

            # print header if needed
            if print_records_prologue_p:
                print_records_prologue(req, format)

            # print records
            recIDs_to_print = [recIDs[x] for x in range(irec_max, irec_min, -1)]

            format_records(recIDs_to_print,
                           format,
                           ln=ln,
                           search_pattern=search_pattern,
                           record_separator="\n",
                           user_info=user_info,
                           req=req)
            # print footer if needed
            if print_records_epilogue_p:
                print_records_epilogue(req, format)

        elif format.startswith('t') or str(format[0:3]).isdigit():
            # we are doing plain text output:
            for irec in range(irec_max, irec_min, -1):
                x = print_record(recIDs[irec], format, ot, ln, search_pattern=search_pattern,
                                 user_info=user_info, verbose=verbose, sf=sf, so=so, sp=sp, rm=rm)
                req.write(x)
                if x:
                    req.write('\n')
        elif format == 'excel':
            recIDs_to_print = [recIDs[x] for x in range(irec_max, irec_min, -1)]
            create_excel(recIDs=recIDs_to_print, req=req, ln=ln, ot=ot)
        else:
            # we are doing HTML output:
            if format == 'hp' or format.startswith("hb_") or format.startswith("hd_"):
                # portfolio and on-the-fly formats:
                for irec in range(irec_max, irec_min, -1):
                    req.write(print_record(recIDs[irec], format, ot, ln, search_pattern=search_pattern,
                                           user_info=user_info, verbose=verbose, sf=sf, so=so, sp=sp, rm=rm))
            elif format.startswith("hb"):
                # HTML brief format:
                display_add_to_basket = True
                if user_info:
                    if user_info['email'] == 'guest':
                        if CFG_ACCESS_CONTROL_LEVEL_ACCOUNTS > 4:
                            display_add_to_basket = False
                    else:
                        if not user_info['precached_usebaskets']:
                            display_add_to_basket = False
                if em != "" and EM_REPOSITORY["basket"] not in em:
                    display_add_to_basket = False
                req.write(websearch_templates.tmpl_record_format_htmlbrief_header(
                    ln = ln))
                for irec in range(irec_max, irec_min, -1):
                    row_number = jrec+irec_max-irec
                    recid = recIDs[irec]
                    if relevances and relevances[irec]:
                        relevance = relevances[irec]
                    else:
                        relevance = ''
                    record = print_record(recIDs[irec], format, ot, ln, search_pattern=search_pattern,
                                                  user_info=user_info, verbose=verbose, sf=sf, so=so, sp=sp, rm=rm)

                    req.write(websearch_templates.tmpl_record_format_htmlbrief_body(
                        ln = ln,
                        recid = recid,
                        row_number = row_number,
                        relevance = relevance,
                        record = record,
                        relevances_prologue = relevances_prologue,
                        relevances_epilogue = relevances_epilogue,
                        display_add_to_basket = display_add_to_basket
                        ))

                req.write(websearch_templates.tmpl_record_format_htmlbrief_footer(
                    ln = ln,
                    display_add_to_basket = display_add_to_basket))

            elif format.startswith("hd"):
                # HTML detailed format:
                for irec in range(irec_max, irec_min, -1):
                    if record_exists(recIDs[irec]) == -1:
                        print_warning(req, _("The record has been deleted."))
                        continue
                    unordered_tabs = get_detailed_page_tabs(get_colID(guess_primary_collection_of_a_record(recIDs[irec])),
                                                            recIDs[irec], ln=ln)
                    ordered_tabs_id = [(tab_id, values['order']) for (tab_id, values) in unordered_tabs.iteritems()]
                    ordered_tabs_id.sort(lambda x,y: cmp(x[1],y[1]))

                    link_ln = ''

                    if ln != CFG_SITE_LANG:
                        link_ln = '?ln=%s' % ln

                    recid = recIDs[irec]
                    recid_to_display = recid  # Record ID used to build the URL.
                    if CFG_WEBSEARCH_USE_ALEPH_SYSNOS:
                        try:
                            recid_to_display = get_fieldvalues(recid,
                                    CFG_BIBUPLOAD_EXTERNAL_SYSNO_TAG)[0]
                        except IndexError:
                            # No external sysno is available, keep using
                            # internal recid.
                            pass

                    tabs = [(unordered_tabs[tab_id]['label'], \
                             '%s/%s/%s/%s%s' % (CFG_SITE_URL, CFG_SITE_RECORD, recid_to_display, tab_id, link_ln), \
                             tab_id == tab,
                             unordered_tabs[tab_id]['enabled']) \
                            for (tab_id, order) in ordered_tabs_id
                            if unordered_tabs[tab_id]['visible'] == True]

                    tabs_counts = get_detailed_page_tabs_counts(recid)
                    citedbynum = tabs_counts['Citations']
                    references = tabs_counts['References']
                    discussions = tabs_counts['Discussions']

                    # load content
                    if tab == 'usage':
                        req.write(webstyle_templates.detailed_record_container_top(recIDs[irec],
                                                     tabs,
                                                     ln,
                                                     citationnum=citedbynum,
                                                     referencenum=references,
                                                     discussionnum=discussions))
                        r = calculate_reading_similarity_list(recIDs[irec], "downloads")
                        downloadsimilarity = None
                        downloadhistory = None
                        #if r:
                        #    downloadsimilarity = r
                        if CFG_BIBRANK_SHOW_DOWNLOAD_GRAPHS:
                            downloadhistory = create_download_history_graph_and_box(recIDs[irec], ln)

                        r = calculate_reading_similarity_list(recIDs[irec], "pageviews")
                        viewsimilarity = None
                        if r: viewsimilarity = r
                        content = websearch_templates.tmpl_detailed_record_statistics(recIDs[irec],
                                                                                      ln,
                                                                                      downloadsimilarity=downloadsimilarity,
                                                                                      downloadhistory=downloadhistory,
                                                                                      viewsimilarity=viewsimilarity)
                        req.write(content)
                        req.write(webstyle_templates.detailed_record_container_bottom(recIDs[irec],
                                                                                      tabs,
                                                                                      ln))
                    elif tab == 'citations':
                        recid = recIDs[irec]
                        req.write(webstyle_templates.detailed_record_container_top(recid,
                                                     tabs,
                                                     ln,
                                                     citationnum=citedbynum,
                                                     referencenum=references,
                                                     discussionnum=discussions))
                        req.write(websearch_templates.tmpl_detailed_record_citations_prologue(recid, ln))

                        # Citing
                        citinglist = calculate_cited_by_list(recid)
                        req.write(websearch_templates.tmpl_detailed_record_citations_citing_list(recid,
                                                                                                 ln,
                                                                                                 citinglist,
                                                                                                 sf=sf,
                                                                                                 so=so,
                                                                                                 sp=sp,
                                                                                                 rm=rm))
                        # Self-cited
                        selfcited = get_self_cited_by(recid)
                        req.write(websearch_templates.tmpl_detailed_record_citations_self_cited(recid,
                                  ln, selfcited=selfcited, citinglist=citinglist))
                        # Co-cited
                        s = calculate_co_cited_with_list(recid)
                        cociting = None
                        if s:
                            cociting = s
                        req.write(websearch_templates.tmpl_detailed_record_citations_co_citing(recid,
                                                                                               ln,
                                                                                               cociting=cociting))
                        # Citation history, if needed
                        citationhistory = None
                        if citinglist:
                            citationhistory = create_citation_history_graph_and_box(recid, ln)
                        #debug
                        if verbose > 3:
                            print_warning(req, "Citation graph debug: " + \
                                          str(len(citationhistory)))

                        req.write(websearch_templates.tmpl_detailed_record_citations_citation_history(recid, ln, citationhistory))
                        req.write(websearch_templates.tmpl_detailed_record_citations_epilogue(recid, ln))
                        req.write(webstyle_templates.detailed_record_container_bottom(recid,
                                                                                      tabs,
                                                                                      ln))
                    elif tab == 'references':
                        req.write(webstyle_templates.detailed_record_container_top(recIDs[irec],
                                                     tabs,
                                                     ln,
                                                     citationnum=citedbynum,
                                                     referencenum=references,
                                                     discussionnum=discussions))

                        req.write(format_record(recIDs[irec], 'HDREF', ln=ln, user_info=user_info, verbose=verbose))
                        req.write(webstyle_templates.detailed_record_container_bottom(recIDs[irec],
                                                                                      tabs,
                                                                                      ln))
                    elif tab == 'keywords':
                        import bibclassify_webinterface
                        recid = recIDs[irec]
                        bibclassify_webinterface.main_page(req, recid, tabs, ln, webstyle_templates)
                    elif tab == 'plots':
                        req.write(webstyle_templates.detailed_record_container_top(recIDs[irec],
                                                                                   tabs,
                                                                                   ln))
                        content = websearch_templates.tmpl_record_plots(recID=recIDs[irec],
                                                                         ln=ln)
                        req.write(content)
                        req.write(webstyle_templates.detailed_record_container_bottom(recIDs[irec],
                                                                                      tabs,
                                                                                      ln))

                    else:
                        # Metadata tab
                        req.write(webstyle_templates.detailed_record_container_top(recIDs[irec],
                                                     tabs,
                                                     ln,
                                                     show_short_rec_p=False,
                                                     citationnum=citedbynum, referencenum=references,
                                                     discussionnum=discussions))

                        creationdate = None
                        modificationdate = None
                        if record_exists(recIDs[irec]) == 1:
                            creationdate = get_creation_date(recIDs[irec])
                            modificationdate = get_modification_date(recIDs[irec])

                        content = print_record(recIDs[irec], format, ot, ln,
                                               search_pattern=search_pattern,
                                               user_info=user_info, verbose=verbose,
                                               sf=sf, so=so, sp=sp, rm=rm)
                        content = websearch_templates.tmpl_detailed_record_metadata(
                            recID = recIDs[irec],
                            ln = ln,
                            format = format,
                            creationdate = creationdate,
                            modificationdate = modificationdate,
                            content = content)
                        # display of the next-hit/previous-hit/back-to-search links
                        # on the detailed record pages
                        content += websearch_templates.tmpl_display_back_to_search(req,
                                                                                   recIDs[irec],
                                                                                   ln)
                        req.write(content)
                        req.write(webstyle_templates.detailed_record_container_bottom(recIDs[irec],
                                                                                      tabs,
                                                                                      ln,
                                                                                      creationdate=creationdate,
                                                                                      modificationdate=modificationdate,
                                                                                      show_short_rec_p=False))

                        if len(tabs) > 0:
                            # Add the mini box at bottom of the page
                            if CFG_WEBCOMMENT_ALLOW_REVIEWS:
                                from invenio.webcomment import get_mini_reviews
                                reviews = get_mini_reviews(recid = recIDs[irec], ln=ln)
                            else:
                                reviews = ''
                            actions = format_record(recIDs[irec], 'HDACT', ln=ln, user_info=user_info, verbose=verbose)
                            files = format_record(recIDs[irec], 'HDFILE', ln=ln, user_info=user_info, verbose=verbose)
                            req.write(webstyle_templates.detailed_record_mini_panel(recIDs[irec],
                                                                                    ln,
                                                                                    format,
                                                                                    files=files,
                                                                                    reviews=reviews,
                                                                                    actions=actions))
            else:
                # Other formats
                for irec in range(irec_max, irec_min, -1):
                    req.write(print_record(recIDs[irec], format, ot, ln,
                                           search_pattern=search_pattern,
                                           user_info=user_info, verbose=verbose,
                                           sf=sf, so=so, sp=sp, rm=rm))

    else:
        print_warning(req, _("Use different search terms."))

def print_records_prologue(req, format, cc=None):
    """
    Print the appropriate prologue for list of records in the given
    format.
    """
    prologue = "" # no prologue needed for HTML or Text formats
    if format.startswith('xm'):
        prologue = websearch_templates.tmpl_xml_marc_prologue()
    elif format.startswith('xn'):
        prologue = websearch_templates.tmpl_xml_nlm_prologue()
    elif format.startswith('xw'):
        prologue = websearch_templates.tmpl_xml_refworks_prologue()
    elif format.startswith('xr'):
        prologue = websearch_templates.tmpl_xml_rss_prologue(cc=cc)
    elif format.startswith('xe'):
        prologue = websearch_templates.tmpl_xml_endnote_prologue()
    elif format.startswith('xo'):
        prologue = websearch_templates.tmpl_xml_mods_prologue()
    elif format.startswith('xp'):
        prologue = websearch_templates.tmpl_xml_podcast_prologue(cc=cc)
    elif format.startswith('x'):
        prologue = websearch_templates.tmpl_xml_default_prologue()
    req.write(prologue)

def print_records_epilogue(req, format):
    """
    Print the appropriate epilogue for list of records in the given
    format.
    """
    epilogue = "" # no epilogue needed for HTML or Text formats
    if format.startswith('xm'):
        epilogue = websearch_templates.tmpl_xml_marc_epilogue()
    elif format.startswith('xn'):
        epilogue = websearch_templates.tmpl_xml_nlm_epilogue()
    elif format.startswith('xw'):
        epilogue = websearch_templates.tmpl_xml_refworks_epilogue()
    elif format.startswith('xr'):
        epilogue = websearch_templates.tmpl_xml_rss_epilogue()
    elif format.startswith('xe'):
        epilogue = websearch_templates.tmpl_xml_endnote_epilogue()
    elif format.startswith('xo'):
        epilogue = websearch_templates.tmpl_xml_mods_epilogue()
    elif format.startswith('xp'):
        epilogue = websearch_templates.tmpl_xml_podcast_epilogue()
    elif format.startswith('x'):
        epilogue = websearch_templates.tmpl_xml_default_epilogue()
    req.write(epilogue)

def get_record(recid):
    """Directly the record object corresponding to the recid."""
    if CFG_BIBUPLOAD_SERIALIZE_RECORD_STRUCTURE:
        value = run_sql("SELECT value FROM bibfmt WHERE id_bibrec=%s AND FORMAT='recstruct'",  (recid, ))
        if value:
            try:
                return deserialize_via_marshal(value[0][0])
            except:
                ### In case of corruption, let's rebuild it!
                pass
    return create_record(print_record(recid, 'xm'))[0]

def print_record(recID, format='hb', ot='', ln=CFG_SITE_LANG, decompress=zlib.decompress,
                 search_pattern=None, user_info=None, verbose=0, sf='', so='d', sp='', rm=''):
    """
    Prints record 'recID' formatted according to 'format'.

    'sf' is sort field and 'rm' is ranking method that are passed here
    only for proper linking purposes: e.g. when a certain ranking
    method or a certain sort field was selected, keep it selected in
    any dynamic search links that may be printed.
    """
    if format == 'recstruct':
        return get_record(recID)

    _ = gettext_set_language(ln)

    display_claim_this_paper = False

    try:
        display_claim_this_paper = user_info["precached_viewclaimlink"]
    except (KeyError, TypeError):
        display_claim_this_paper = False
    #check from user information if the user has the right to see hidden fields/tags in the
    #records as well
    can_see_hidden = (acc_authorize_action(user_info, 'runbibedit')[0] == 0)

    out = ""

    # sanity check:
    record_exist_p = record_exists(recID)
    if record_exist_p == 0: # doesn't exist
        return out

    # New Python BibFormat procedure for formatting
    # Old procedure follows further below
    # We must still check some special formats, but these
    # should disappear when BibFormat improves.
    if not (CFG_BIBFORMAT_USE_OLD_BIBFORMAT \
            or format.lower().startswith('t') \
            or format.lower().startswith('hm') \
            or str(format[0:3]).isdigit() \
            or ot):

        # Unspecified format is hd
        if format == '':
            format = 'hd'

        if record_exist_p == -1 and get_output_format_content_type(format) == 'text/html':
            # HTML output displays a default value for deleted records.
            # Other format have to deal with it.
            out += _("The record has been deleted.")
        else:
            out += call_bibformat(recID, format, ln, search_pattern=search_pattern,
                                  user_info=user_info, verbose=verbose)

            # at the end of HTML brief mode, print the "Detailed record" functionality:
            if format.lower().startswith('hb') and \
                   format.lower() != 'hb_p':
                out += websearch_templates.tmpl_print_record_brief_links(ln=ln,
                                                                         recID=recID,
                                                                         sf=sf,
                                                                         so=so,
                                                                         sp=sp,
                                                                         rm=rm,
                                                                         display_claim_link=display_claim_this_paper)
        return out

    # Old PHP BibFormat procedure for formatting
    # print record opening tags, if needed:
    if format == "marcxml" or format == "oai_dc":
        out += "  <record>\n"
        out += "   <header>\n"
        for oai_id in get_fieldvalues(recID, CFG_OAI_ID_FIELD):
            out += "    <identifier>%s</identifier>\n" % oai_id
        out += "    <datestamp>%s</datestamp>\n" % get_modification_date(recID)
        out += "   </header>\n"
        out += "   <metadata>\n"

    if format.startswith("xm") or format == "marcxml":
        # look for detailed format existence:
        query = "SELECT value FROM bibfmt WHERE id_bibrec=%s AND format=%s"
        res = run_sql(query, (recID, format), 1)
        if res and record_exist_p == 1:
            # record 'recID' is formatted in 'format', so print it
            out += "%s" % decompress(res[0][0])
        else:
            # record 'recID' is not formatted in 'format' -- they are not in "bibfmt" table; so fetch all the data from "bibXXx" tables:
            if format == "marcxml":
                out += """    <record xmlns="http://www.loc.gov/MARC21/slim">\n"""
                out += "        <controlfield tag=\"001\">%d</controlfield>\n" % int(recID)
            elif format.startswith("xm"):
                out += """    <record>\n"""
                out += "        <controlfield tag=\"001\">%d</controlfield>\n" % int(recID)
            if record_exist_p == -1:
                # deleted record, so display only OAI ID and 980:
                oai_ids = get_fieldvalues(recID, CFG_OAI_ID_FIELD)
                if oai_ids:
                    out += "<datafield tag=\"%s\" ind1=\"%s\" ind2=\"%s\"><subfield code=\"%s\">%s</subfield></datafield>\n" % \
                           (CFG_OAI_ID_FIELD[0:3], CFG_OAI_ID_FIELD[3:4], CFG_OAI_ID_FIELD[4:5], CFG_OAI_ID_FIELD[5:6], oai_ids[0])
                out += "<datafield tag=\"980\" ind1=\"\" ind2=\"\"><subfield code=\"c\">DELETED</subfield></datafield>\n"
            else:
                # controlfields
                query = "SELECT b.tag,b.value,bb.field_number FROM bib00x AS b, bibrec_bib00x AS bb "\
                        "WHERE bb.id_bibrec=%s AND b.id=bb.id_bibxxx AND b.tag LIKE '00%%' "\
                        "ORDER BY bb.field_number, b.tag ASC"
                res = run_sql(query, (recID, ))
                for row in res:
                    field, value = row[0], row[1]
                    value = encode_for_xml(value)
                    out += """        <controlfield tag="%s" >%s</controlfield>\n""" % \
                           (encode_for_xml(field[0:3]), value)
                # datafields
                i = 1 # Do not process bib00x and bibrec_bib00x, as
                      # they are controlfields. So start at bib01x and
                      # bibrec_bib00x (and set i = 0 at the end of
                      # first loop)
                for digit1 in range(0, 10):
                    for digit2 in range(i, 10):
                        bx = "bib%d%dx" % (digit1, digit2)
                        bibx = "bibrec_bib%d%dx" % (digit1, digit2)
                        query = "SELECT b.tag,b.value,bb.field_number FROM %s AS b, %s AS bb "\
                                "WHERE bb.id_bibrec=%%s AND b.id=bb.id_bibxxx AND b.tag LIKE %%s"\
                                "ORDER BY bb.field_number, b.tag ASC" % (bx, bibx)
                        res = run_sql(query, (recID, str(digit1)+str(digit2)+'%'))
                        field_number_old = -999
                        field_old = ""
                        for row in res:
                            field, value, field_number = row[0], row[1], row[2]
                            ind1, ind2 = field[3], field[4]
                            if ind1 == "_" or ind1 == "":
                                ind1 = " "
                            if ind2 == "_" or ind2 == "":
                                ind2 = " "
                            # print field tag, unless hidden
                            printme = True
                            if not can_see_hidden:
                                for htag in CFG_BIBFORMAT_HIDDEN_TAGS:
                                    ltag = len(htag)
                                    samelenfield = field[0:ltag]
                                    if samelenfield == htag:
                                        printme = False

                            if printme:
                                if field_number != field_number_old or field[:-1] != field_old[:-1]:
                                    if field_number_old != -999:
                                        out += """        </datafield>\n"""
                                    out += """        <datafield tag="%s" ind1="%s" ind2="%s">\n""" % \
                                               (encode_for_xml(field[0:3]), encode_for_xml(ind1), encode_for_xml(ind2))
                                    field_number_old = field_number
                                    field_old = field
                                # print subfield value
                                value = encode_for_xml(value)
                                out += """            <subfield code="%s">%s</subfield>\n""" % \
                                   (encode_for_xml(field[-1:]), value)

                        # all fields/subfields printed in this run, so close the tag:
                        if field_number_old != -999:
                            out += """        </datafield>\n"""
                    i = 0 # Next loop should start looking at bib%0 and bibrec_bib00x
            # we are at the end of printing the record:
            out += "    </record>\n"

    elif format == "xd" or format == "oai_dc":
        # XML Dublin Core format, possibly OAI -- select only some bibXXx fields:
        out += """    <dc xmlns="http://purl.org/dc/elements/1.1/"
                         xmlns:xsi="http://www.w3.org/2001/XMLSchema-instance"
                         xsi:schemaLocation="http://purl.org/dc/elements/1.1/
                                             http://www.openarchives.org/OAI/1.1/dc.xsd">\n"""
        if record_exist_p == -1:
            out += ""
        else:
            for f in get_fieldvalues(recID, "041__a"):
                out += "        <language>%s</language>\n" % f

            for f in get_fieldvalues(recID, "100__a"):
                out += "        <creator>%s</creator>\n" % encode_for_xml(f)

            for f in get_fieldvalues(recID, "700__a"):
                out += "        <creator>%s</creator>\n" % encode_for_xml(f)

            for f in get_fieldvalues(recID, "245__a"):
                out += "        <title>%s</title>\n" % encode_for_xml(f)

            for f in get_fieldvalues(recID, "65017a"):
                out += "        <subject>%s</subject>\n" % encode_for_xml(f)

            for f in get_fieldvalues(recID, "8564_u"):
                if f.split('.') == 'png':
                    continue
                out += "        <identifier>%s</identifier>\n" % encode_for_xml(f)

            for f in get_fieldvalues(recID, "520__a"):
                out += "        <description>%s</description>\n" % encode_for_xml(f)

            out += "        <date>%s</date>\n" % get_creation_date(recID)
        out += "    </dc>\n"

    elif len(format) == 6 and str(format[0:3]).isdigit():
        # user has asked to print some fields only
        if format == "001":
            out += "<!--%s-begin-->%s<!--%s-end-->\n" % (format, recID, format)
        else:
            vals = get_fieldvalues(recID, format)
            for val in vals:
                out += "<!--%s-begin-->%s<!--%s-end-->\n" % (format, val, format)

    elif format.startswith('t'):
        ## user directly asked for some tags to be displayed only
        if record_exist_p == -1:
            out += get_fieldvalues_alephseq_like(recID, ["001", CFG_OAI_ID_FIELD, "980"], can_see_hidden)
        else:
            out += get_fieldvalues_alephseq_like(recID, ot, can_see_hidden)

    elif format == "hm":
        if record_exist_p == -1:
            out += "\n<pre>" + cgi.escape(get_fieldvalues_alephseq_like(recID, ["001", CFG_OAI_ID_FIELD, "980"], can_see_hidden)) + "</pre>"
        else:
            out += "\n<pre>" + cgi.escape(get_fieldvalues_alephseq_like(recID, ot, can_see_hidden)) + "</pre>"

    elif format.startswith("h") and ot:
        ## user directly asked for some tags to be displayed only
        if record_exist_p == -1:
            out += "\n<pre>" + get_fieldvalues_alephseq_like(recID, ["001", CFG_OAI_ID_FIELD, "980"], can_see_hidden) + "</pre>"
        else:
            out += "\n<pre>" + get_fieldvalues_alephseq_like(recID, ot, can_see_hidden) + "</pre>"

    elif format == "hd":
        # HTML detailed format
        if record_exist_p == -1:
            out += _("The record has been deleted.")
        else:
            # look for detailed format existence:
            query = "SELECT value FROM bibfmt WHERE id_bibrec=%s AND format=%s"
            res = run_sql(query, (recID, format), 1)
            if res:
                # record 'recID' is formatted in 'format', so print it
                out += "%s" % decompress(res[0][0])
            else:
                # record 'recID' is not formatted in 'format', so try to call BibFormat on the fly or use default format:
                out_record_in_format = call_bibformat(recID, format, ln, search_pattern=search_pattern,
                                                      user_info=user_info, verbose=verbose)
                if out_record_in_format:
                    out += out_record_in_format
                else:
                    out += websearch_templates.tmpl_print_record_detailed(
                             ln = ln,
                             recID = recID,
                           )

    elif format.startswith("hb_") or format.startswith("hd_"):
        # underscore means that HTML brief/detailed formats should be called on-the-fly; suitable for testing formats
        if record_exist_p == -1:
            out += _("The record has been deleted.")
        else:
            out += call_bibformat(recID, format, ln, search_pattern=search_pattern,
                                  user_info=user_info, verbose=verbose)

    elif format.startswith("hx"):
        # BibTeX format, called on the fly:
        if record_exist_p == -1:
            out += _("The record has been deleted.")
        else:
            out += call_bibformat(recID, format, ln, search_pattern=search_pattern,
                                  user_info=user_info, verbose=verbose)

    elif format.startswith("hs"):
        # for citation/download similarity navigation links:
        if record_exist_p == -1:
            out += _("The record has been deleted.")
        else:
            out += '<a href="%s">' % websearch_templates.build_search_url(recid=recID, ln=ln)
            # firstly, title:
            titles = get_fieldvalues(recID, "245__a")
            if titles:
                for title in titles:
                    out += "<strong>%s</strong>" % title
            else:
                # usual title not found, try conference title:
                titles = get_fieldvalues(recID, "111__a")
                if titles:
                    for title in titles:
                        out += "<strong>%s</strong>" % title
                else:
                    # just print record ID:
                    out += "<strong>%s %d</strong>" % (get_field_i18nname("record ID", ln, False), recID)
            out += "</a>"
            # secondly, authors:
            authors = get_fieldvalues(recID, "100__a") + get_fieldvalues(recID, "700__a")
            if authors:
                out += " - %s" % authors[0]
                if len(authors) > 1:
                    out += " <em>et al</em>"
            # thirdly publication info:
            publinfos = get_fieldvalues(recID, "773__s")
            if not publinfos:
                publinfos = get_fieldvalues(recID, "909C4s")
                if not publinfos:
                    publinfos = get_fieldvalues(recID, "037__a")
                    if not publinfos:
                        publinfos = get_fieldvalues(recID, "088__a")
            if publinfos:
                out += " - %s" % publinfos[0]
            else:
                # fourthly publication year (if not publication info):
                years = get_fieldvalues(recID, "773__y")
                if not years:
                    years = get_fieldvalues(recID, "909C4y")
                    if not years:
                        years = get_fieldvalues(recID, "260__c")
                if years:
                    out += " (%s)" % years[0]
    else:
        # HTML brief format by default
        if record_exist_p == -1:
            out += _("The record has been deleted.")
        else:
            query = "SELECT value FROM bibfmt WHERE id_bibrec=%s AND format=%s"
            res = run_sql(query, (recID, format))
            if res:
                # record 'recID' is formatted in 'format', so print it
                out += "%s" % decompress(res[0][0])
            else:
                # record 'recID' is not formatted in 'format', so try to call BibFormat on the fly: or use default format:
                if CFG_WEBSEARCH_CALL_BIBFORMAT:
                    out_record_in_format = call_bibformat(recID, format, ln, search_pattern=search_pattern,
                                                          user_info=user_info, verbose=verbose)
                    if out_record_in_format:
                        out += out_record_in_format
                    else:
                        out += websearch_templates.tmpl_print_record_brief(
                                 ln = ln,
                                 recID = recID,
                               )
                else:
                    out += websearch_templates.tmpl_print_record_brief(
                             ln = ln,
                             recID = recID,
                           )

            # at the end of HTML brief mode, print the "Detailed record" functionality:
            if format == 'hp' or format.startswith("hb_") or format.startswith("hd_"):
                pass # do nothing for portfolio and on-the-fly formats
            else:
                out += websearch_templates.tmpl_print_record_brief_links(ln=ln,
                                                                         recID=recID,
                                                                         sf=sf,
                                                                         so=so,
                                                                         sp=sp,
                                                                         rm=rm,
                                                                         display_claim_link=display_claim_this_paper)

    # print record closing tags, if needed:
    if format == "marcxml" or format == "oai_dc":
        out += "   </metadata>\n"
        out += "  </record>\n"

    return out

def call_bibformat(recID, format="HD", ln=CFG_SITE_LANG, search_pattern=None, user_info=None, verbose=0):
    """
    Calls BibFormat and returns formatted record.

    BibFormat will decide by itself if old or new BibFormat must be used.
    """

    from invenio.bibformat_utils import get_pdf_snippets

    keywords = []
    if search_pattern is not None:
        units = create_basic_search_units(None, str(search_pattern), None)
        keywords = [unit[1] for unit in units if (unit[0] != '-' and unit[2] in [None, 'fulltext'])]

    out = format_record(recID,
                         of=format,
                         ln=ln,
                         search_pattern=keywords,
                         user_info=user_info,
                         verbose=verbose)

    if CFG_WEBSEARCH_FULLTEXT_SNIPPETS and user_info and \
           'fulltext' in user_info['uri']:
        # check snippets only if URL contains fulltext
        # FIXME: make it work for CLI too, via new function arg
        if keywords:
            snippets = get_pdf_snippets(recID, keywords)
            if snippets:
                out += snippets

    return out

def log_query(hostname, query_args, uid=-1):
    """
    Log query into the query and user_query tables.
    Return id_query or None in case of problems.
    """
    id_query = None
    if uid >= 0:
        # log the query only if uid is reasonable
        res = run_sql("SELECT id FROM query WHERE urlargs=%s", (query_args,), 1)
        try:
            id_query = res[0][0]
        except:
            id_query = run_sql("INSERT INTO query (type, urlargs) VALUES ('r', %s)", (query_args,))
        if id_query:
            run_sql("INSERT INTO user_query (id_user, id_query, hostname, date) VALUES (%s, %s, %s, %s)",
                    (uid, id_query, hostname,
                     time.strftime("%Y-%m-%d %H:%M:%S", time.localtime())))
    return id_query

def log_query_info(action, p, f, colls, nb_records_found_total=-1):
    """Write some info to the log file for later analysis."""
    try:
        log = open(CFG_LOGDIR + "/search.log", "a")
        log.write(time.strftime("%Y%m%d%H%M%S#", time.localtime()))
        log.write(action+"#")
        log.write(p+"#")
        log.write(f+"#")
        for coll in colls[:-1]:
            log.write("%s," % coll)
        log.write("%s#" % colls[-1])
        log.write("%d" % nb_records_found_total)
        log.write("\n")
        log.close()
    except:
        pass
    return

### CALLABLES

def perform_request_search(req=None, cc=CFG_SITE_NAME, c=None, p="", f="", rg=CFG_WEBSEARCH_DEF_RECORDS_IN_GROUPS, sf="", so="d", sp="", rm="", of="id", ot="", aas=0,
                           p1="", f1="", m1="", op1="", p2="", f2="", m2="", op2="", p3="", f3="", m3="", sc=0, jrec=0,
                           recid=-1, recidb=-1, sysno="", id=-1, idb=-1, sysnb="", action="", d1="",
<<<<<<< HEAD
                           d1y=0, d1m=0, d1d=0, d2="", d2y=0, d2m=0, d2d=0, dt="", verbose=0, ap=0, ln=CFG_SITE_LANG, ec=None, tab="", wl=CFG_WEBSEARCH_WILDCARD_LIMIT, em=""):
=======
                           d1y=0, d1m=0, d1d=0, d2="", d2y=0, d2m=0, d2d=0, dt="", verbose=0, ap=0, ln=CFG_SITE_LANG, ec=None, tab="", wl=0):
>>>>>>> 5b1e4a64
    """Perform search or browse request, without checking for
       authentication.  Return list of recIDs found, if of=id.
       Otherwise create web page.

       The arguments are as follows:

         req - mod_python Request class instance.

          cc - current collection (e.g. "ATLAS").  The collection the
               user started to search/browse from.

           c - collection list (e.g. ["Theses", "Books"]).  The
               collections user may have selected/deselected when
               starting to search from 'cc'.

           p - pattern to search for (e.g. "ellis and muon or kaon").

           f - field to search within (e.g. "author").

          rg - records in groups of (e.g. "10").  Defines how many hits
               per collection in the search results page are
               displayed.

          sf - sort field (e.g. "title").

          so - sort order ("a"=ascending, "d"=descending).

          sp - sort pattern (e.g. "CERN-") -- in case there are more
               values in a sort field, this argument tells which one
               to prefer

          rm - ranking method (e.g. "jif").  Defines whether results
               should be ranked by some known ranking method.

          of - output format (e.g. "hb").  Usually starting "h" means
               HTML output (and "hb" for HTML brief, "hd" for HTML
               detailed), "x" means XML output, "t" means plain text
               output, "id" means no output at all but to return list
               of recIDs found.  (Suitable for high-level API.)

          ot - output only these MARC tags (e.g. "100,700,909C0b").
               Useful if only some fields are to be shown in the
               output, e.g. for library to control some fields.

          em - output only part of the page.

         aas - advanced search ("0" means no, "1" means yes).  Whether
               search was called from within the advanced search
               interface.

          p1 - first pattern to search for in the advanced search
               interface.  Much like 'p'.

          f1 - first field to search within in the advanced search
               interface.  Much like 'f'.

          m1 - first matching type in the advanced search interface.
               ("a" all of the words, "o" any of the words, "e" exact
               phrase, "p" partial phrase, "r" regular expression).

         op1 - first operator, to join the first and the second unit
               in the advanced search interface.  ("a" add, "o" or,
               "n" not).

          p2 - second pattern to search for in the advanced search
               interface.  Much like 'p'.

          f2 - second field to search within in the advanced search
               interface.  Much like 'f'.

          m2 - second matching type in the advanced search interface.
               ("a" all of the words, "o" any of the words, "e" exact
               phrase, "p" partial phrase, "r" regular expression).

         op2 - second operator, to join the second and the third unit
               in the advanced search interface.  ("a" add, "o" or,
               "n" not).

          p3 - third pattern to search for in the advanced search
               interface.  Much like 'p'.

          f3 - third field to search within in the advanced search
               interface.  Much like 'f'.

          m3 - third matching type in the advanced search interface.
               ("a" all of the words, "o" any of the words, "e" exact
               phrase, "p" partial phrase, "r" regular expression).

          sc - split by collection ("0" no, "1" yes).  Governs whether
               we want to present the results in a single huge list,
               or splitted by collection.

        jrec - jump to record (e.g. "234").  Used for navigation
               inside the search results.

       recid - display record ID (e.g. "20000").  Do not
               search/browse but go straight away to the Detailed
               record page for the given recID.

      recidb - display record ID bis (e.g. "20010").  If greater than
               'recid', then display records from recid to recidb.
               Useful for example for dumping records from the
               database for reformatting.

       sysno - display old system SYS number (e.g. "").  If you
               migrate to Invenio from another system, and store your
               old SYS call numbers, you can use them instead of recid
               if you wish so.

          id - the same as recid, in case recid is not set.  For
               backwards compatibility.

         idb - the same as recid, in case recidb is not set.  For
               backwards compatibility.

       sysnb - the same as sysno, in case sysno is not set.  For
               backwards compatibility.

      action - action to do.  "SEARCH" for searching, "Browse" for
               browsing.  Default is to search.

          d1 - first datetime in full YYYY-mm-dd HH:MM:DD format
               (e.g. "1998-08-23 12:34:56"). Useful for search limits
               on creation/modification date (see 'dt' argument
               below).  Note that 'd1' takes precedence over d1y, d1m,
               d1d if these are defined.

         d1y - first date's year (e.g. "1998").  Useful for search
               limits on creation/modification date.

         d1m - first date's month (e.g. "08").  Useful for search
               limits on creation/modification date.

         d1d - first date's day (e.g. "23").  Useful for search
               limits on creation/modification date.

          d2 - second datetime in full YYYY-mm-dd HH:MM:DD format
               (e.g. "1998-09-02 12:34:56"). Useful for search limits
               on creation/modification date (see 'dt' argument
               below).  Note that 'd2' takes precedence over d2y, d2m,
               d2d if these are defined.

         d2y - second date's year (e.g. "1998").  Useful for search
               limits on creation/modification date.

         d2m - second date's month (e.g. "09").  Useful for search
               limits on creation/modification date.

         d2d - second date's day (e.g. "02").  Useful for search
               limits on creation/modification date.

          dt - first and second date's type (e.g. "c").  Specifies
               whether to search in creation dates ("c") or in
               modification dates ("m").  When dt is not set and d1*
               and d2* are set, the default is "c".

     verbose - verbose level (0=min, 9=max).  Useful to print some
               internal information on the searching process in case
               something goes wrong.

          ap - alternative patterns (0=no, 1=yes).  In case no exact
               match is found, the search engine can try alternative
               patterns e.g. to replace non-alphanumeric characters by
               a boolean query.  ap defines if this is wanted.

          ln - language of the search interface (e.g. "en").  Useful
               for internationalization.

          ec - list of external search engines to search as well
               (e.g. "SPIRES HEP").

          wl - wildcard limit (ex: 100) the wildcard queries will be
               limited at 100 results
    """

    selected_external_collections_infos = None

    # wash output format:
    of = wash_output_format(of)

    # raise an exception when trying to print out html from the cli
    if of.startswith("h"):
        assert req

    # for every search engine request asking for an HTML output, we
    # first regenerate cache of collection and field I18N names if
    # needed; so that later we won't bother checking timestamps for
    # I18N names at all:
    if of.startswith("h"):
        collection_i18nname_cache.recreate_cache_if_needed()
        field_i18nname_cache.recreate_cache_if_needed()

    # wash all arguments requiring special care
    try:
        (cc, colls_to_display, colls_to_search, hosted_colls, wash_colls_debug) = wash_colls(cc, c, sc, verbose) # which colls to search and to display?
    except InvenioWebSearchUnknownCollectionError, exc:
        colname = exc.colname
        if of.startswith("h"):
            page_start(req, of, cc, aas, ln, getUid(req),
                       websearch_templates.tmpl_collection_not_found_page_title(colname, ln), em=em)
            req.write(websearch_templates.tmpl_collection_not_found_page_body(colname, ln))
            return page_end(req, of, ln, em)
        elif of == "id":
            return []
        elif of.startswith("x"):
            # Print empty, but valid XML
            print_records_prologue(req, of)
            print_records_epilogue(req, of)
            return page_end(req, of, ln, em)
        else:
            return page_end(req, of, ln, em)

    p = wash_pattern(p)
    f = wash_field(f)
    p1 = wash_pattern(p1)
    f1 = wash_field(f1)
    p2 = wash_pattern(p2)
    f2 = wash_field(f2)
    p3 = wash_pattern(p3)
    f3 = wash_field(f3)
    datetext1, datetext2 = wash_dates(d1, d1y, d1m, d1d, d2, d2y, d2m, d2d)

    # wash ranking method:
    if not is_method_valid(None, rm):
        rm = ""

    _ = gettext_set_language(ln)

    # backwards compatibility: id, idb, sysnb -> recid, recidb, sysno (if applicable)
    if sysnb != "" and sysno == "":
        sysno = sysnb
    if id > 0 and recid == -1:
        recid = id
    if idb > 0 and recidb == -1:
        recidb = idb
    # TODO deduce passed search limiting criterias (if applicable)
    pl, pl_in_url = "", "" # no limits by default
    if action != "browse" and req and not isinstance(req, cStringIO.OutputType) \
           and req.args: # we do not want to add options while browsing or while calling via command-line
        fieldargs = cgi.parse_qs(req.args)
        for fieldcode in get_fieldcodes():
            if fieldargs.has_key(fieldcode):
                for val in fieldargs[fieldcode]:
                    pl += "+%s:\"%s\" " % (fieldcode, val)
                    pl_in_url += "&amp;%s=%s" % (urllib.quote(fieldcode), urllib.quote(val))
    # deduce recid from sysno argument (if applicable):
    if sysno: # ALEPH SYS number was passed, so deduce DB recID for the record:
        recid = get_mysql_recid_from_aleph_sysno(sysno)
        if recid is None:
            recid = 0 # use recid 0 to indicate that this sysno does not exist
    # deduce collection we are in (if applicable):
    if recid > 0:
        referer = None
        if req:
            referer = req.headers_in.get('Referer')
        cc = guess_collection_of_a_record(recid, referer)
    # deduce user id (if applicable):
    try:
        uid = getUid(req)
    except:
        uid = 0
    ## 0 - start output
    if recid >= 0: # recid can be 0 if deduced from sysno and if such sysno does not exist
        ## 1 - detailed record display
        title, description, keywords = \
               websearch_templates.tmpl_record_page_header_content(req, recid, ln)

        if req is not None and not req.header_only:
            page_start(req, of, cc, aas, ln, uid, title, description, keywords, recid, tab, em)
        # Default format is hb but we are in detailed -> change 'of'
        if of == "hb":
            of = "hd"
        if record_exists(recid):
            if recidb <= recid: # sanity check
                recidb = recid + 1
            if of == "id":
                return [recidx for recidx in range(recid, recidb) if record_exists(recidx)]
            else:
                print_records(req, range(recid, recidb), -1, -9999, of, ot, ln, search_pattern=p, verbose=verbose, tab=tab, sf=sf, so=so, sp=sp, rm=rm, em=em)
            if req and of.startswith("h"): # register detailed record page view event
                client_ip_address = str(req.remote_ip)
                register_page_view_event(recid, uid, client_ip_address)
        else: # record does not exist
            if of == "id":
                return []
            elif of.startswith("x"):
                # Print empty, but valid XML
                print_records_prologue(req, of)
                print_records_epilogue(req, of)
            elif of.startswith("h"):
                if req.header_only:
                    raise apache.SERVER_RETURN, apache.HTTP_NOT_FOUND
                else:
                    print_warning(req, _("Requested record does not seem to exist."))

    elif action == "browse":
        ## 2 - browse needed
        of = 'hb'
        page_start(req, of, cc, aas, ln, uid, _("Browse"), p=create_page_title_search_pattern_info(p, p1, p2, p3), em=em)
        req.write(create_search_box(cc, colls_to_display, p, f, rg, sf, so, sp, rm, of, ot, aas, ln, p1, f1, m1, op1,
                                    p2, f2, m2, op2, p3, f3, m3, sc, pl, d1y, d1m, d1d, d2y, d2m, d2d, dt, jrec, ec, action, em))
        try:
            if aas == 1 or (p1 or p2 or p3):
                browse_pattern(req, colls_to_search, p1, f1, rg, ln)
                browse_pattern(req, colls_to_search, p2, f2, rg, ln)
                browse_pattern(req, colls_to_search, p3, f3, rg, ln)
            else:
                browse_pattern(req, colls_to_search, p, f, rg, ln)
        except:
            register_exception(req=req, alert_admin=True)
            if of.startswith("h"):
                req.write(create_error_box(req, verbose=verbose, ln=ln))
            elif of.startswith("x"):
                # Print empty, but valid XML
                print_records_prologue(req, of)
                print_records_epilogue(req, of)
            return page_end(req, of, ln, em)

    elif rm and p.startswith("recid:"):
        ## 3-ter - similarity search (or old-style citation search) needed
        if req and not req.header_only:
            page_start(req, of, cc, aas, ln, uid, _("Search Results"), p=create_page_title_search_pattern_info(p, p1, p2, p3), em=em)
        if of.startswith("h"):
            req.write(create_search_box(cc, colls_to_display, p, f, rg, sf, so, sp, rm, of, ot, aas, ln, p1, f1, m1, op1,
                                        p2, f2, m2, op2, p3, f3, m3, sc, pl, d1y, d1m, d1d, d2y, d2m, d2d, dt, jrec, ec, action, em))
        if record_exists(p[6:]) != 1:
            # record does not exist
            if of.startswith("h"):
                if req.header_only:
                    raise apache.SERVER_RETURN, apache.HTTP_NOT_FOUND
                else:
                    print_warning(req, _("Requested record does not seem to exist."))
            if of == "id":
                return []
            elif of.startswith("x"):
                # Print empty, but valid XML
                print_records_prologue(req, of)
                print_records_epilogue(req, of)
        else:
            # record well exists, so find similar ones to it
            t1 = os.times()[4]
            results_similar_recIDs, results_similar_relevances, results_similar_relevances_prologue, results_similar_relevances_epilogue, results_similar_comments = \
                                    rank_records(rm, 0, get_collection_reclist(cc), string.split(p), verbose)
            if results_similar_recIDs:
                t2 = os.times()[4]
                cpu_time = t2 - t1
                if of.startswith("h"):
                    req.write(print_search_info(p, f, sf, so, sp, rm, of, ot, cc, len(results_similar_recIDs),
                                                jrec, rg, aas, ln, p1, p2, p3, f1, f2, f3, m1, m2, m3, op1, op2,
                                                sc, pl_in_url,
                                                d1y, d1m, d1d, d2y, d2m, d2d, dt, cpu_time, em=em))
                    print_warning(req, results_similar_comments)
                    print_records(req, results_similar_recIDs, jrec, rg, of, ot, ln,
                                  results_similar_relevances, results_similar_relevances_prologue, results_similar_relevances_epilogue, search_pattern=p, verbose=verbose, sf=sf, so=so, sp=sp, rm=rm, em=em)
                elif of=="id":
                    return results_similar_recIDs
                elif of.startswith("x"):
                    print_records(req, results_similar_recIDs, jrec, rg, of, ot, ln,
                                  results_similar_relevances, results_similar_relevances_prologue, results_similar_relevances_epilogue, search_pattern=p, verbose=verbose, sf=sf, so=so, sp=sp, rm=rm, em=em)
            else:
                # rank_records failed and returned some error message to display:
                if of.startswith("h"):
                    print_warning(req, results_similar_relevances_prologue)
                    print_warning(req, results_similar_relevances_epilogue)
                    print_warning(req, results_similar_comments)
                if of == "id":
                    return []
                elif of.startswith("x"):
                    # Print empty, but valid XML
                    print_records_prologue(req, of)
                    print_records_epilogue(req, of)

    elif p.startswith("cocitedwith:"):  #WAS EXPERIMENTAL
        ## 3-terter - cited by search needed
        page_start(req, of, cc, aas, ln, uid, _("Search Results"), p=create_page_title_search_pattern_info(p, p1, p2, p3), em=em)
        if of.startswith("h"):
            req.write(create_search_box(cc, colls_to_display, p, f, rg, sf, so, sp, rm, of, ot, aas, ln, p1, f1, m1, op1,
                                        p2, f2, m2, op2, p3, f3, m3, sc, pl, d1y, d1m, d1d, d2y, d2m, d2d, dt, jrec, ec, action, em))
        recID = p[12:]
        if record_exists(recID) != 1:
            # record does not exist
            if of.startswith("h"):
                print_warning(req, _("Requested record does not seem to exist."))
            if of == "id":
                return []
            elif of.startswith("x"):
                # Print empty, but valid XML
                print_records_prologue(req, of)
                print_records_epilogue(req, of)
        else:
            # record well exists, so find co-cited ones:
            t1 = os.times()[4]
            results_cocited_recIDs = map(lambda x: x[0], calculate_co_cited_with_list(int(recID)))
            if results_cocited_recIDs:
                t2 = os.times()[4]
                cpu_time = t2 - t1
                if of.startswith("h"):
                    req.write(print_search_info(p, f, sf, so, sp, rm, of, ot, CFG_SITE_NAME, len(results_cocited_recIDs),
                                                jrec, rg, aas, ln, p1, p2, p3, f1, f2, f3, m1, m2, m3, op1, op2,
                                                sc, pl_in_url,
                                                d1y, d1m, d1d, d2y, d2m, d2d, dt, cpu_time, em=em))
                    print_records(req, results_cocited_recIDs, jrec, rg, of, ot, ln, search_pattern=p, verbose=verbose, sf=sf, so=so, sp=sp, rm=rm, em=em)
                elif of=="id":
                    return results_cocited_recIDs
                elif of.startswith("x"):
                    print_records(req, results_cocited_recIDs, jrec, rg, of, ot, ln, search_pattern=p, verbose=verbose, sf=sf, so=so, sp=sp, rm=rm, em=em)

            else:
                # cited rank_records failed and returned some error message to display:
                if of.startswith("h"):
                    print_warning(req, "nothing found")
                if of == "id":
                    return []
                elif of.startswith("x"):
                    # Print empty, but valid XML
                    print_records_prologue(req, of)
                    print_records_epilogue(req, of)
    else:
        ## 3 - common search needed
        query_in_cache = False
        query_representation_in_cache = repr((p,f,colls_to_search, wl))
        page_start(req, of, cc, aas, ln, uid, p=create_page_title_search_pattern_info(p, p1, p2, p3), em=em)

        if of.startswith("h") and verbose and wash_colls_debug:
            print_warning(req, "wash_colls debugging info : %s" % wash_colls_debug)

        # search into the hosted collections only if the output format is html or xml
        if hosted_colls and (of.startswith("h") or of.startswith("x")) and not p.startswith("recid:"):

            # hosted_colls_results : the hosted collections' searches that did not timeout
            # hosted_colls_timeouts : the hosted collections' searches that timed out and will be searched later on again
            (hosted_colls_results, hosted_colls_timeouts) = calculate_hosted_collections_results(req, [p, p1, p2, p3], f, hosted_colls, verbose, ln, CFG_HOSTED_COLLECTION_TIMEOUT_ANTE_SEARCH)

            # successful searches
            if hosted_colls_results:
                hosted_colls_true_results = []
                for result in hosted_colls_results:
                    # if the number of results is None or 0 (or False) then just do nothing
                    if result[1] == None or result[1] == False:
                        # these are the searches the returned no or zero results
                        if verbose:
                            print_warning(req, "Hosted collections (perform_search_request): %s returned no results" % result[0][1].name)
                    else:
                        # these are the searches that actually returned results on time
                        hosted_colls_true_results.append(result)
                        if verbose:
                            print_warning(req, "Hosted collections (perform_search_request): %s returned %s results in %s seconds" % (result[0][1].name, result[1], result[2]))
            else:
                if verbose:
                    print_warning(req, "Hosted collections (perform_search_request): there were no hosted collections results to be printed at this time")
            if hosted_colls_timeouts:
                if verbose:
                    for timeout in hosted_colls_timeouts:
                        print_warning(req, "Hosted collections (perform_search_request): %s timed out and will be searched again later" % timeout[0][1].name)
        # we need to know for later use if there were any hosted collections to be searched even if they weren't in the end
        elif hosted_colls and ((not (of.startswith("h") or of.startswith("x"))) or p.startswith("recid:")):
            (hosted_colls_results, hosted_colls_timeouts) = (None, None)
        else:
            if verbose:
                print_warning(req, "Hosted collections (perform_search_request): there were no hosted collections to be searched")

        ## let's define some useful boolean variables:
        # True means there are actual or potential hosted collections results to be printed
        hosted_colls_actual_or_potential_results_p = not (not hosted_colls or not ((hosted_colls_results and hosted_colls_true_results) or hosted_colls_timeouts))

        # True means there are hosted collections timeouts to take care of later
        # (useful for more accurate printing of results later)
        hosted_colls_potential_results_p = not (not hosted_colls or not hosted_colls_timeouts)

        # True means we only have hosted collections to deal with
        only_hosted_colls_actual_or_potential_results_p = not colls_to_search and hosted_colls_actual_or_potential_results_p

        if of.startswith("h"):
            req.write(create_search_box(cc, colls_to_display, p, f, rg, sf, so, sp, rm, of, ot, aas, ln, p1, f1, m1, op1,
                                        p2, f2, m2, op2, p3, f3, m3, sc, pl, d1y, d1m, d1d, d2y, d2m, d2d, dt, jrec, ec, action, em))
        t1 = os.times()[4]
        results_in_any_collection = intbitset()
        if aas == 1 or (p1 or p2 or p3):
            ## 3A - advanced search
            try:
                results_in_any_collection = search_pattern_parenthesised(req, p1, f1, m1, ap=ap, of=of, verbose=verbose, ln=ln, wl=wl)
                if len(results_in_any_collection) == 0:
                    if of.startswith("h"):
                        perform_external_collection_search_with_em(req, cc, [p, p1, p2, p3], f, ec, verbose, ln, selected_external_collections_infos, em=em)
                    elif of.startswith("x"):
                        # Print empty, but valid XML
                        print_records_prologue(req, of)
                        print_records_epilogue(req, of)
                    return page_end(req, of, ln, em)
                if p2:
                    results_tmp = search_pattern_parenthesised(req, p2, f2, m2, ap=ap, of=of, verbose=verbose, ln=ln, wl=wl)
                    if op1 == "a": # add
                        results_in_any_collection.intersection_update(results_tmp)
                    elif op1 == "o": # or
                        results_in_any_collection.union_update(results_tmp)
                    elif op1 == "n": # not
                        results_in_any_collection.difference_update(results_tmp)
                    else:
                        if of.startswith("h"):
                            print_warning(req, "Invalid set operation %s." % cgi.escape(op1), "Error")
                    if len(results_in_any_collection) == 0:
                        if of.startswith("h"):
                            perform_external_collection_search_with_em(req, cc, [p, p1, p2, p3], f, ec, verbose, ln, selected_external_collections_infos, em=em)
                        elif of.startswith("x"):
                            # Print empty, but valid XML
                            print_records_prologue(req, of)
                            print_records_epilogue(req, of)
                        return page_end(req, of, ln, em)
                if p3:
                    results_tmp = search_pattern_parenthesised(req, p3, f3, m3, ap=ap, of=of, verbose=verbose, ln=ln, wl=wl)
                    if op2 == "a": # add
                        results_in_any_collection.intersection_update(results_tmp)
                    elif op2 == "o": # or
                        results_in_any_collection.union_update(results_tmp)
                    elif op2 == "n": # not
                        results_in_any_collection.difference_update(results_tmp)
                    else:
                        if of.startswith("h"):
                            print_warning(req, "Invalid set operation %s." % cgi.escape(op2), "Error")
            except:
                register_exception(req=req, alert_admin=True)
                if of.startswith("h"):
                    req.write(create_error_box(req, verbose=verbose, ln=ln))
                    perform_external_collection_search_with_em(req, cc, [p, p1, p2, p3], f, ec, verbose, ln, selected_external_collections_infos, em=em)
                elif of.startswith("x"):
                    # Print empty, but valid XML
                    print_records_prologue(req, of)
                    print_records_epilogue(req, of)

                return page_end(req, of, ln, em)
        else:
            ## 3B - simple search
            if search_results_cache.cache.has_key(query_representation_in_cache):
                # query is not in the cache already, so reuse it:
                query_in_cache = True
                results_in_any_collection = search_results_cache.cache[query_representation_in_cache]
                if verbose and of.startswith("h"):
                    print_warning(req, "Search stage 0: query found in cache, reusing cached results.")
            else:
                try:
                    # added the display_nearest_terms_box parameter to avoid printing out the "Nearest terms in any collection"
                    # recommendations when there are results only in the hosted collections. Also added the if clause to avoid
                    # searching in case we know we only have actual or potential hosted collections results
                    if not only_hosted_colls_actual_or_potential_results_p:
                        results_in_any_collection = search_pattern_parenthesised(req, p, f, ap=ap, of=of, verbose=verbose, ln=ln, display_nearest_terms_box=not hosted_colls_actual_or_potential_results_p, wl=wl)
                except:
                    register_exception(req=req, alert_admin=True)
                    if of.startswith("h"):
                        req.write(create_error_box(req, verbose=verbose, ln=ln))
                        perform_external_collection_search_with_em(req, cc, [p, p1, p2, p3], f, ec, verbose, ln, selected_external_collections_infos, em=em)
                    return page_end(req, of, ln, em)

        if len(results_in_any_collection) == 0 and not hosted_colls_actual_or_potential_results_p:
            if of.startswith("h"):
                perform_external_collection_search_with_em(req, cc, [p, p1, p2, p3], f, ec, verbose, ln, selected_external_collections_infos, em=em)
            elif of.startswith("x"):
                # Print empty, but valid XML
                print_records_prologue(req, of)
                print_records_epilogue(req, of)
            return page_end(req, of, ln, em)

        # store this search query results into search results cache if needed:
        if CFG_WEBSEARCH_SEARCH_CACHE_SIZE and not query_in_cache:
            if len(search_results_cache.cache) > CFG_WEBSEARCH_SEARCH_CACHE_SIZE:
                search_results_cache.clear()
            search_results_cache.cache[query_representation_in_cache] = results_in_any_collection
            if verbose and of.startswith("h"):
                print_warning(req, "Search stage 3: storing query results in cache.")

        # search stage 4: intersection with collection universe:
        try:
            # added the display_nearest_terms_box parameter to avoid printing out the "Nearest terms in any collection"
            # recommendations when there results only in the hosted collections. Also added the if clause to avoid
            # searching in case we know since the last stage that we have no results in any collection
            if len(results_in_any_collection) != 0:
                results_final = intersect_results_with_collrecs(req, results_in_any_collection, colls_to_search, ap, of, verbose, ln, display_nearest_terms_box=not hosted_colls_actual_or_potential_results_p)
            else:
                results_final = {}
        except:
            register_exception(req=req, alert_admin=True)
            if of.startswith("h"):
                req.write(create_error_box(req, verbose=verbose, ln=ln))
                perform_external_collection_search_with_em(req, cc, [p, p1, p2, p3], f, ec, verbose, ln, selected_external_collections_infos, em=em)
            return page_end(req, of, ln, em)

        if results_final == {} and not hosted_colls_actual_or_potential_results_p:
            if of.startswith("h"):
                perform_external_collection_search_with_em(req, cc, [p, p1, p2, p3], f, ec, verbose, ln, selected_external_collections_infos, em=em)
            if of.startswith("x"):
                # Print empty, but valid XML
                print_records_prologue(req, of)
                print_records_epilogue(req, of)
            return page_end(req, of, ln, em)

        # search stage 5: apply search option limits and restrictions:
        if datetext1 != "" and results_final != {}:
            if verbose and of.startswith("h"):
                print_warning(req, "Search stage 5: applying time etc limits, from %s until %s..." % (datetext1, datetext2))
            try:
                results_final = intersect_results_with_hitset(req,
                                                              results_final,
                                                              search_unit_in_bibrec(datetext1, datetext2, dt),
                                                              ap,
                                                              aptext= _("No match within your time limits, "
                                                                        "discarding this condition..."),
                                                              of=of)
            except:
                register_exception(req=req, alert_admin=True)
                if of.startswith("h"):
                    req.write(create_error_box(req, verbose=verbose, ln=ln))
                    perform_external_collection_search_with_em(req, cc, [p, p1, p2, p3], f, ec, verbose, ln, selected_external_collections_infos, em=em)
                return page_end(req, of, ln, em)
            if results_final == {} and not hosted_colls_actual_or_potential_results_p:
                if of.startswith("h"):
                    perform_external_collection_search_with_em(req, cc, [p, p1, p2, p3], f, ec, verbose, ln, selected_external_collections_infos, em=em)
                #if of.startswith("x"):
                #    # Print empty, but valid XML
                #    print_records_prologue(req, of)
                #    print_records_epilogue(req, of)
                return page_end(req, of, ln, em)

        if pl and results_final != {}:
            pl = wash_pattern(pl)
            if verbose and of.startswith("h"):
                print_warning(req, "Search stage 5: applying search pattern limit %s..." % cgi.escape(pl))
            try:
                results_final = intersect_results_with_hitset(req,
                                                              results_final,
                                                              search_pattern_parenthesised(req, pl, ap=0, ln=ln, wl=wl),
                                                              ap,
                                                              aptext=_("No match within your search limits, "
                                                                       "discarding this condition..."),
                                                              of=of)
            except:
                register_exception(req=req, alert_admin=True)
                if of.startswith("h"):
                    req.write(create_error_box(req, verbose=verbose, ln=ln))
                    perform_external_collection_search_with_em(req, cc, [p, p1, p2, p3], f, ec, verbose, ln, selected_external_collections_infos, em=em)
                return page_end(req, of, ln, em)
            if results_final == {} and not hosted_colls_actual_or_potential_results_p:
                if of.startswith("h"):
                    perform_external_collection_search_with_em(req, cc, [p, p1, p2, p3], f, ec, verbose, ln, selected_external_collections_infos, em=em)
                if of.startswith("x"):
                    # Print empty, but valid XML
                    print_records_prologue(req, of)
                    print_records_epilogue(req, of)
                return page_end(req, of, ln, em)

        t2 = os.times()[4]
        cpu_time = t2 - t1
        ## search stage 6: display results:
        results_final_nb_total = 0
        results_final_nb = {} # will hold number of records found in each collection
                              # (in simple dict to display overview more easily)
        for coll in results_final.keys():
            results_final_nb[coll] = len(results_final[coll])
            #results_final_nb_total += results_final_nb[coll]

        # Now let us calculate results_final_nb_total more precisely,
        # in order to get the total number of "distinct" hits across
        # searched collections; this is useful because a record might
        # have been attributed to more than one primary collection; so
        # we have to avoid counting it multiple times.  The price to
        # pay for this accuracy of results_final_nb_total is somewhat
        # increased CPU time.
        if results_final.keys() == 1:
            # only one collection; no need to union them
            results_final_for_all_selected_colls = results_final.values()[0]
            results_final_nb_total = results_final_nb.values()[0]
        else:
            # okay, some work ahead to union hits across collections:
            results_final_for_all_selected_colls = intbitset()
            for coll in results_final.keys():
                results_final_for_all_selected_colls.union_update(results_final[coll])
            results_final_nb_total = len(results_final_for_all_selected_colls)

        #if hosted_colls and (of.startswith("h") or of.startswith("x")):
        if hosted_colls_actual_or_potential_results_p:
            if hosted_colls_results:
                for result in hosted_colls_true_results:
                    colls_to_search.append(result[0][1].name)
                    results_final_nb[result[0][1].name] = result[1]
                    results_final_nb_total += result[1]
                    cpu_time += result[2]
            if hosted_colls_timeouts:
                for timeout in hosted_colls_timeouts:
                    colls_to_search.append(timeout[1].name)
                    # use -963 as a special number to identify the collections that timed out
                    results_final_nb[timeout[1].name] = -963

        # we continue past this point only if there is a hosted collection that has timed out and might offer potential results
        if results_final_nb_total ==0 and not hosted_colls_potential_results_p:
            if of.startswith("h"):
                print_warning(req, "No match found, please enter different search terms.")
            elif of.startswith("x"):
                # Print empty, but valid XML
                print_records_prologue(req, of)
                print_records_epilogue(req, of)
        else:
            # yes, some hits found: good!
            # collection list may have changed due to not-exact-match-found policy so check it out:
            for coll in results_final.keys():
                if coll not in colls_to_search:
                    colls_to_search.append(coll)
            # print results overview:
            if of == "id":
                # we have been asked to return list of recIDs
                recIDs = list(results_final_for_all_selected_colls)
                if sf: # do we have to sort?
                    recIDs = sort_records(req, recIDs, sf, so, sp, verbose, of)
                elif rm: # do we have to rank?
                    results_final_for_all_colls_rank_records_output = rank_records(rm, 0, results_final_for_all_selected_colls,
                                                                                   string.split(p) + string.split(p1) +
                                                                                   string.split(p2) + string.split(p3), verbose)
                    if results_final_for_all_colls_rank_records_output[0]:
                        recIDs = results_final_for_all_colls_rank_records_output[0]
                return recIDs
            elif of.startswith("h"):
                if of not in ['hcs']:
                    # added the hosted_colls_potential_results_p parameter to help print out the overview more accurately
                    req.write(print_results_overview(colls_to_search, results_final_nb_total, results_final_nb, cpu_time, ln, ec, hosted_colls_potential_results_p=hosted_colls_potential_results_p, em=em))
                    selected_external_collections_infos = print_external_results_overview(req, cc, [p, p1, p2, p3], f, ec, verbose, ln, print_overview=em == "" or EM_REPOSITORY["overview"] in em)
            # print number of hits found for XML outputs:
            if of.startswith("x"):
                req.write("<!-- Search-Engine-Total-Number-Of-Results: %s -->\n" % results_final_nb_total)
            # print records:
            if of in ['hcs']:
                # feed the current search to be summarized:
                from invenio.search_engine_summarizer import summarize_records
                search_p = p
                search_f = f
                if not p and (aas == 1 or p1 or p2 or p3):
                    op_d = {'n': ' and not ', 'a': ' and ', 'o': ' or ', '': ''}
                    triples = ziplist([f1, f2, f3], [p1, p2, p3], [op1, op2, ''])
                    triples_len = len(triples)
                    for i in range(triples_len):
                        fi, pi, oi = triples[i]                       # e.g.:
                        if i < triples_len-1 and not triples[i+1][1]: # if p2 empty
                            triples[i+1][0] = ''                      #   f2 must be too
                            oi = ''                                   #   and o1
                        if ' ' in pi:
                            pi = '"'+pi+'"'
                        if fi:
                            fi = fi + ':'
                        search_p += fi + pi + op_d[oi]
                    search_f = ''
                summarize_records(results_final_for_all_selected_colls, 'hcs', ln, search_p, search_f, req)
            else:
                if len(colls_to_search)>1:
                    cpu_time = -1 # we do not want to have search time printed on each collection
                print_records_prologue(req, of, cc=cc)
                results_final_colls = []
                wlqh_results_overlimit = 0
                for coll in colls_to_search:
                    if results_final.has_key(coll) and len(results_final[coll]):
                        if of.startswith("h"):
                            req.write(print_search_info(p, f, sf, so, sp, rm, of, ot, coll, results_final_nb[coll],
                                                        jrec, rg, aas, ln, p1, p2, p3, f1, f2, f3, m1, m2, m3, op1, op2,
                                                        sc, pl_in_url,
                                                        d1y, d1m, d1d, d2y, d2m, d2d, dt, cpu_time, em=em))
                        results_final_recIDs = list(results_final[coll])
                        results_final_relevances = []
                        results_final_relevances_prologue = ""
                        results_final_relevances_epilogue = ""
                        if sf: # do we have to sort?
                            results_final_recIDs = sort_records(req, results_final_recIDs, sf, so, sp, verbose, of)
                        elif rm: # do we have to rank?
                            results_final_recIDs_ranked, results_final_relevances, results_final_relevances_prologue, results_final_relevances_epilogue, results_final_comments = \
                                                         rank_records(rm, 0, results_final[coll],
                                                                      string.split(p) + string.split(p1) +
                                                                      string.split(p2) + string.split(p3), verbose)
                            if of.startswith("h"):
                                print_warning(req, results_final_comments)
                            if results_final_recIDs_ranked:
                                results_final_recIDs = results_final_recIDs_ranked
                            else:
                                # rank_records failed and returned some error message to display:
                                print_warning(req, results_final_relevances_prologue)
                                print_warning(req, results_final_relevances_epilogue)

                        if len(results_final_recIDs) < CFG_WEBSEARCH_PREV_NEXT_HIT_LIMIT:
                            results_final_colls.append(results_final_recIDs)
                        else:
                            wlqh_results_overlimit = 1

                        print_records(req, results_final_recIDs, jrec, rg, of, ot, ln,
                                      results_final_relevances,
                                      results_final_relevances_prologue,
                                      results_final_relevances_epilogue,
                                      search_pattern=p,
                                      print_records_prologue_p=False,
                                      print_records_epilogue_p=False,
                                      verbose=verbose,
                                      sf=sf,
                                      so=so,
                                      sp=sp,
                                      rm=rm,
                                      em=em)
                        if of.startswith("h"):
                            req.write(print_search_info(p, f, sf, so, sp, rm, of, ot, coll, results_final_nb[coll],
                                                        jrec, rg, aas, ln, p1, p2, p3, f1, f2, f3, m1, m2, m3, op1, op2,
                                                        sc, pl_in_url,
                                                        d1y, d1m, d1d, d2y, d2m, d2d, dt, cpu_time, 1, em=em))

                # store the last search results page
                if req and not isinstance(req, cStringIO.OutputType):
                    session_param_set(req, 'websearch-last-query', req.unparsed_uri)
                    if not wlqh_results_overlimit:
                        # store list of results if user wants to display hits
                        # in a single list, or store list of collections of records
                        # if user displays hits split by collections:
                        session_param_set(req, 'websearch-last-query-hits', results_final_colls)
                    else:
                        results_final_colls = []
                        session_param_set(req, 'websearch-last-query-hits', results_final_colls)

                #if hosted_colls and (of.startswith("h") or of.startswith("x")):
                if hosted_colls_actual_or_potential_results_p:
                    if hosted_colls_results:
                        # TODO: add a verbose message here
                        for result in hosted_colls_true_results:
                            if of.startswith("h"):
                                req.write(print_hosted_search_info(p, f, sf, so, sp, rm, of, ot, result[0][1].name, results_final_nb[result[0][1].name],
                                                            jrec, rg, aas, ln, p1, p2, p3, f1, f2, f3, m1, m2, m3, op1, op2,
                                                            sc, pl_in_url,
                                                            d1y, d1m, d1d, d2y, d2m, d2d, dt, cpu_time, em=em))
                            req.write(print_hosted_results(url_and_engine=result[0], ln=ln, of=of, req=req, limit=rg, em=em))
                            if of.startswith("h"):
                                req.write(print_hosted_search_info(p, f, sf, so, sp, rm, of, ot, result[0][1].name, results_final_nb[result[0][1].name],
                                                            jrec, rg, aas, ln, p1, p2, p3, f1, f2, f3, m1, m2, m3, op1, op2,
                                                            sc, pl_in_url,
                                                            d1y, d1m, d1d, d2y, d2m, d2d, dt, cpu_time, 1, em=em))
                    if hosted_colls_timeouts:
                        # TODO: add a verbose message here
                        # TODO: check if verbose messages still work when dealing with (re)calculations of timeouts
                        (hosted_colls_timeouts_results, hosted_colls_timeouts_timeouts) = do_calculate_hosted_collections_results(req, ln, None, verbose, None, hosted_colls_timeouts, CFG_HOSTED_COLLECTION_TIMEOUT_POST_SEARCH)
                        if hosted_colls_timeouts_results:
                            for result in hosted_colls_timeouts_results:
                                if result[1] == None or result[1] == False:
                                    ## these are the searches the returned no or zero results
                                    ## also print a nearest terms box, in case this is the only
                                    ## collection being searched and it returns no results?
                                    if of.startswith("h"):
                                        req.write(print_hosted_search_info(p, f, sf, so, sp, rm, of, ot, result[0][1].name, -963,
                                                                    jrec, rg, aas, ln, p1, p2, p3, f1, f2, f3, m1, m2, m3, op1, op2,
                                                                    sc, pl_in_url,
                                                                    d1y, d1m, d1d, d2y, d2m, d2d, dt, cpu_time, em=em))
                                        req.write(print_hosted_results(url_and_engine=result[0], ln=ln, of=of, req=req, no_records_found=True, limit=rg, em=em))
                                        req.write(print_hosted_search_info(p, f, sf, so, sp, rm, of, ot, result[0][1].name, -963,
                                                                    jrec, rg, aas, ln, p1, p2, p3, f1, f2, f3, m1, m2, m3, op1, op2,
                                                                    sc, pl_in_url,
                                                                    d1y, d1m, d1d, d2y, d2m, d2d, dt, cpu_time, 1, em=em))
                                else:
                                    # these are the searches that actually returned results on time
                                    if of.startswith("h"):
                                        req.write(print_hosted_search_info(p, f, sf, so, sp, rm, of, ot, result[0][1].name, result[1],
                                                                    jrec, rg, aas, ln, p1, p2, p3, f1, f2, f3, m1, m2, m3, op1, op2,
                                                                    sc, pl_in_url,
                                                                    d1y, d1m, d1d, d2y, d2m, d2d, dt, cpu_time, em=em))
                                    req.write(print_hosted_results(url_and_engine=result[0], ln=ln, of=of, req=req, limit=rg, em=em))
                                    if of.startswith("h"):
                                        req.write(print_hosted_search_info(p, f, sf, so, sp, rm, of, ot, result[0][1].name, result[1],
                                                                    jrec, rg, aas, ln, p1, p2, p3, f1, f2, f3, m1, m2, m3, op1, op2,
                                                                    sc, pl_in_url,
                                                                    d1y, d1m, d1d, d2y, d2m, d2d, dt, cpu_time, 1, em=em))
                        if hosted_colls_timeouts_timeouts:
                            for timeout in hosted_colls_timeouts_timeouts:
                                if of.startswith("h"):
                                    req.write(print_hosted_search_info(p, f, sf, so, sp, rm, of, ot, timeout[1].name, -963,
                                                                jrec, rg, aas, ln, p1, p2, p3, f1, f2, f3, m1, m2, m3, op1, op2,
                                                                sc, pl_in_url,
                                                                d1y, d1m, d1d, d2y, d2m, d2d, dt, cpu_time, em=em))
                                    req.write(print_hosted_results(url_and_engine=timeout[0], ln=ln, of=of, req=req, search_timed_out=True, limit=rg, em=em))
                                    req.write(print_hosted_search_info(p, f, sf, so, sp, rm, of, ot, timeout[1].name, -963,
                                                                jrec, rg, aas, ln, p1, p2, p3, f1, f2, f3, m1, m2, m3, op1, op2,
                                                                sc, pl_in_url,
                                                                d1y, d1m, d1d, d2y, d2m, d2d, dt, cpu_time, 1, em=em))

                print_records_epilogue(req, of)
                if f == "author" and of.startswith("h"):
                    req.write(create_similarly_named_authors_link_box(p, ln))

            # log query:
            try:
                id_query = log_query(req.remote_host, req.args, uid)
                if of.startswith("h") and id_query and (em == '' or EM_REPOSITORY["alert"] in em):
                    if not of in ['hcs']:
                        # display alert/RSS teaser for non-summary formats:
                        user_info = collect_user_info(req)
                        display_email_alert_part = True
                        if user_info:
                            if user_info['email'] == 'guest':
                                if CFG_ACCESS_CONTROL_LEVEL_ACCOUNTS > 4:
                                    display_email_alert_part = False
                            else:
                                if not user_info['precached_usealerts']:
                                    display_email_alert_part = False
                        req.write(websearch_templates.tmpl_alert_rss_teaser_box_for_query(id_query, \
                                             ln=ln, display_email_alert_part=display_email_alert_part))
            except:
                # do not log query if req is None (used by CLI interface)
                pass
            log_query_info("ss", p, f, colls_to_search, results_final_nb_total)

    # External searches
    if of.startswith("h"):
        if not of in ['hcs']:
            perform_external_collection_search_with_em(req, cc, [p, p1, p2, p3], f, ec, verbose, ln, selected_external_collections_infos, em=em)

    return page_end(req, of, ln, em)

def perform_external_collection_search_with_em(req, current_collection, pattern_list, field,
        external_collection, verbosity_level=0, lang=CFG_SITE_LANG,
        selected_external_collections_infos=None, em=""):
    perform_external_collection_search(req, current_collection, pattern_list, field, external_collection,
                            verbosity_level, lang, selected_external_collections_infos,
                            print_overview=em == "" or EM_REPOSITORY["overview"] in em,
                            print_search_info=em == "" or EM_REPOSITORY["search_info"] in em,
                            print_see_also_box=em == "" or EM_REPOSITORY["see_also_box"] in em,
                            print_body=em == "" or EM_REPOSITORY["body"] in em)

def perform_request_cache(req, action="show"):
    """Manipulates the search engine cache."""
    req.content_type = "text/html"
    req.send_http_header()
    req.write("<html>")
    out = ""
    out += "<h1>Search Cache</h1>"
    # clear cache if requested:
    if action == "clear":
        search_results_cache.clear()
    req.write(out)
    # show collection reclist cache:
    out = "<h3>Collection reclist cache</h3>"
    out += "- collection table last updated: %s" % get_table_update_time('collection')
    out += "<br />- reclist cache timestamp: %s" % collection_reclist_cache.timestamp
    out += "<br />- reclist cache contents:"
    out += "<blockquote>"
    for coll in collection_reclist_cache.cache.keys():
        if collection_reclist_cache.cache[coll]:
            out += "%s (%d)<br />" % (coll, len(collection_reclist_cache.cache[coll]))
    out += "</blockquote>"
    req.write(out)
    # show search results cache:
    out = "<h3>Search Cache</h3>"
    out += "- search cache usage: %d queries cached (max. ~%d)" % \
           (len(search_results_cache.cache), CFG_WEBSEARCH_SEARCH_CACHE_SIZE)
    if len(search_results_cache.cache):
        out += "<br />- search cache contents:"
        out += "<blockquote>"
        for query, hitset in search_results_cache.cache.items():
            out += "<br />%s ... %s" % (query, hitset)
        out += """<p><a href="%s/search/cache?action=clear">clear search results cache</a>""" % CFG_SITE_URL
        out += "</blockquote>"
    req.write(out)
    # show field i18nname cache:
    out = "<h3>Field I18N names cache</h3>"
    out += "- fieldname table last updated: %s" % get_table_update_time('fieldname')
    out += "<br />- i18nname cache timestamp: %s" % field_i18nname_cache.timestamp
    out += "<br />- i18nname cache contents:"
    out += "<blockquote>"
    for field in field_i18nname_cache.cache.keys():
        for ln in field_i18nname_cache.cache[field].keys():
            out += "%s, %s = %s<br />" % (field, ln, field_i18nname_cache.cache[field][ln])
    out += "</blockquote>"
    req.write(out)
    # show collection i18nname cache:
    out = "<h3>Collection I18N names cache</h3>"
    out += "- collectionname table last updated: %s" % get_table_update_time('collectionname')
    out += "<br />- i18nname cache timestamp: %s" % collection_i18nname_cache.timestamp
    out += "<br />- i18nname cache contents:"
    out += "<blockquote>"
    for coll in collection_i18nname_cache.cache.keys():
        for ln in collection_i18nname_cache.cache[coll].keys():
            out += "%s, %s = %s<br />" % (coll, ln, collection_i18nname_cache.cache[coll][ln])
    out += "</blockquote>"
    req.write(out)
    req.write("</html>")
    return "\n"

def perform_request_log(req, date=""):
    """Display search log information for given date."""
    req.content_type = "text/html"
    req.send_http_header()
    req.write("<html>")
    req.write("<h1>Search Log</h1>")
    if date: # case A: display stats for a day
        yyyymmdd = string.atoi(date)
        req.write("<p><big><strong>Date: %d</strong></big><p>" % yyyymmdd)
        req.write("""<table border="1">""")
        req.write("<tr><td><strong>%s</strong></td><td><strong>%s</strong></td><td><strong>%s</strong></td><td><strong>%s</strong></td><td><strong>%s</strong></td><td><strong>%s</strong></td></tr>" % ("No.", "Time", "Pattern", "Field", "Collection", "Number of Hits"))
        # read file:
        p = os.popen("grep ^%d %s/search.log" % (yyyymmdd, CFG_LOGDIR), 'r')
        lines = p.readlines()
        p.close()
        # process lines:
        i = 0
        for line in lines:
            try:
                datetime, dummy_aas, p, f, c, nbhits = string.split(line,"#")
                i += 1
                req.write("<tr><td align=\"right\">#%d</td><td>%s:%s:%s</td><td>%s</td><td>%s</td><td>%s</td><td>%s</td></tr>" \
                          % (i, datetime[8:10], datetime[10:12], datetime[12:], p, f, c, nbhits))
            except:
                pass # ignore eventual wrong log lines
        req.write("</table>")
    else: # case B: display summary stats per day
        yyyymm01 = int(time.strftime("%Y%m01", time.localtime()))
        yyyymmdd = int(time.strftime("%Y%m%d", time.localtime()))
        req.write("""<table border="1">""")
        req.write("<tr><td><strong>%s</strong></td><td><strong>%s</strong></tr>" % ("Day", "Number of Queries"))
        for day in range(yyyymm01, yyyymmdd + 1):
            p = os.popen("grep -c ^%d %s/search.log" % (day, CFG_LOGDIR), 'r')
            for line in p.readlines():
                req.write("""<tr><td>%s</td><td align="right"><a href="%s/search/log?date=%d">%s</a></td></tr>""" % \
                          (day, CFG_SITE_URL, day, line))
            p.close()
        req.write("</table>")
    req.write("</html>")
    return "\n"

def get_all_field_values(tag):
    """
    Return all existing values stored for a given tag.
    @param tag: the full tag, e.g. 909C0b
    @type tag: string
    @return: the list of values
    @rtype: list of strings
    """
    table = 'bib%2dx' % int(tag[:2])
    return [row[0] for row in run_sql("SELECT DISTINCT(value) FROM %s WHERE tag=%%s" % table, (tag, ))]

def get_most_popular_field_values(recids, tags, exclude_values=None, count_repetitive_values=True):
    """
    Analyze RECIDS and look for TAGS and return most popular values
    and the frequency with which they occur sorted according to
    descending frequency.

    If a value is found in EXCLUDE_VALUES, then do not count it.

    If COUNT_REPETITIVE_VALUES is True, then we count every occurrence
    of value in the tags.  If False, then we count the value only once
    regardless of the number of times it may appear in a record.
    (But, if the same value occurs in another record, we count it, of
    course.)

    Example:
     >>> get_most_popular_field_values(range(11,20), '980__a')
     (('PREPRINT', 10), ('THESIS', 7), ...)
     >>> get_most_popular_field_values(range(11,20), ('100__a', '700__a'))
     (('Ellis, J', 10), ('Ellis, N', 7), ...)
     >>> get_most_popular_field_values(range(11,20), ('100__a', '700__a'), ('Ellis, J'))
     (('Ellis, N', 7), ...)
    """

    def _get_most_popular_field_values_helper_sorter(val1, val2):
        "Compare VAL1 and VAL2 according to, firstly, frequency, then secondly, alphabetically."
        compared_via_frequencies = cmp(valuefreqdict[val2], valuefreqdict[val1])
        if compared_via_frequencies == 0:
            return cmp(val1.lower(), val2.lower())
        else:
            return compared_via_frequencies

    valuefreqdict = {}
    ## sanity check:
    if not exclude_values:
        exclude_values = []
    if isinstance(tags, str):
        tags = (tags,)
    ## find values to count:
    vals_to_count = []
    displaytmp = {}
    if count_repetitive_values:
        # counting technique A: can look up many records at once: (very fast)
        for tag in tags:
            vals_to_count.extend(get_fieldvalues(recids, tag))
    else:
        # counting technique B: must count record-by-record: (slow)
        for recid in recids:
            vals_in_rec = []
            for tag in tags:
                for val in get_fieldvalues(recid, tag, False):
                    vals_in_rec.append(val)
            # do not count repetitive values within this record
            # (even across various tags, so need to unify again):
            dtmp = {}
            for val in vals_in_rec:
                dtmp[val.lower()] = 1
                displaytmp[val.lower()] = val
            vals_in_rec = dtmp.keys()
            vals_to_count.extend(vals_in_rec)
    ## are we to exclude some of found values?
    for val in vals_to_count:
        if val not in exclude_values:
            if valuefreqdict.has_key(val):
                valuefreqdict[val] += 1
            else:
                valuefreqdict[val] = 1
    ## sort by descending frequency of values:
    out = ()
    vals = valuefreqdict.keys()
    vals.sort(_get_most_popular_field_values_helper_sorter)
    for val in vals:
        tmpdisplv = ''
        if displaytmp.has_key(val):
            tmpdisplv = displaytmp[val]
        else:
            tmpdisplv = val
        out += (tmpdisplv, valuefreqdict[val]),
    return out

def profile(p="", f="", c=CFG_SITE_NAME):
    """Profile search time."""
    import profile
    import pstats
    profile.run("perform_request_search(p='%s',f='%s', c='%s')" % (p, f, c), "perform_request_search_profile")
    p = pstats.Stats("perform_request_search_profile")
    p.strip_dirs().sort_stats("cumulative").print_stats()
    return 0<|MERGE_RESOLUTION|>--- conflicted
+++ resolved
@@ -4448,11 +4448,7 @@
 def perform_request_search(req=None, cc=CFG_SITE_NAME, c=None, p="", f="", rg=CFG_WEBSEARCH_DEF_RECORDS_IN_GROUPS, sf="", so="d", sp="", rm="", of="id", ot="", aas=0,
                            p1="", f1="", m1="", op1="", p2="", f2="", m2="", op2="", p3="", f3="", m3="", sc=0, jrec=0,
                            recid=-1, recidb=-1, sysno="", id=-1, idb=-1, sysnb="", action="", d1="",
-<<<<<<< HEAD
-                           d1y=0, d1m=0, d1d=0, d2="", d2y=0, d2m=0, d2d=0, dt="", verbose=0, ap=0, ln=CFG_SITE_LANG, ec=None, tab="", wl=CFG_WEBSEARCH_WILDCARD_LIMIT, em=""):
-=======
-                           d1y=0, d1m=0, d1d=0, d2="", d2y=0, d2m=0, d2d=0, dt="", verbose=0, ap=0, ln=CFG_SITE_LANG, ec=None, tab="", wl=0):
->>>>>>> 5b1e4a64
+                           d1y=0, d1m=0, d1d=0, d2="", d2y=0, d2m=0, d2d=0, dt="", verbose=0, ap=0, ln=CFG_SITE_LANG, ec=None, tab="", wl=0, em=""):
     """Perform search or browse request, without checking for
        authentication.  Return list of recIDs found, if of=id.
        Otherwise create web page.
